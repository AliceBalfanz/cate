# The MIT License (MIT)
# Copyright (c) 2016, 2017 by the ESA CCI Toolbox development team and contributors
#
# Permission is hereby granted, free of charge, to any person obtaining a copy of
# this software and associated documentation files (the "Software"), to deal in
# the Software without restriction, including without limitation the rights to
# use, copy, modify, merge, publish, distribute, sublicense, and/or sell copies
# of the Software, and to permit persons to whom the Software is furnished to do
# so, subject to the following conditions:
#
# The above copyright notice and this permission notice shall be included in all
# copies or substantial portions of the Software.
#
# THE SOFTWARE IS PROVIDED "AS IS", WITHOUT WARRANTY OF ANY KIND, EXPRESS OR
# IMPLIED, INCLUDING BUT NOT LIMITED TO THE WARRANTIES OF MERCHANTABILITY,
# FITNESS FOR A PARTICULAR PURPOSE AND NONINFRINGEMENT. IN NO EVENT SHALL THE
# AUTHORS OR COPYRIGHT HOLDERS BE LIABLE FOR ANY CLAIM, DAMAGES OR OTHER
# LIABILITY, WHETHER IN AN ACTION OF CONTRACT, TORT OR OTHERWISE, ARISING FROM,
# OUT OF OR IN CONNECTION WITH THE SOFTWARE OR THE USE OR OTHER DEALINGS IN THE
# SOFTWARE.

"""
This module defines the ``Workspace`` class.
"""

import logging
import os
import shutil
from collections import OrderedDict
from threading import RLock
from typing import List, Any, Dict, Optional

import fiona
import pandas as pd
import xarray as xr

from .workflow import Workflow, OpStep, NodePort, ValueCache
from ..conf import conf
from ..conf.defaults import WORKSPACE_DATA_DIR_NAME, WORKSPACE_WORKFLOW_FILE_NAME, SCRATCH_WORKSPACES_PATH
from ..core.cdm import get_tiling_scheme
from ..core.op import OP_REGISTRY
from ..core.types import GeoDataFrame, ValidationError
from ..util.im import get_chunk_size
from ..util.misc import object_to_qualified_name, to_json, new_indexed_name, to_scalar
from ..util.monitor import Monitor
from ..util.namespace import Namespace
from ..util.opmetainf import OpMetaInfo
from ..util.safe import safe_eval
from ..util.undefined import UNDEFINED

__author__ = "Norman Fomferra (Brockmann Consult GmbH)"

_LOG = logging.getLogger('cate')

_RESOURCE_PERSISTENCE_FORMATS = dict(netcdf4=('nc', xr.open_dataset, 'to_netcdf'),
                                     zarr=('zarr', xr.open_zarr, 'to_zarr'))

#: An JSON-serializable operation argument is a one-element dictionary taking two possible forms:
#: 1. dict(value=Any):  a value which may be any constant Python object which must JSON-serializable
#: 2. dict(source=str): a reference to a step port name
OpArg = Dict[str, Any]

#: JSON-serializable, positional operation arguments
OpArgs = List[OpArg]

#: JSON-serializable, keyword operation arguments
OpKwArgs = Dict[str, OpArg]


def mk_op_arg(arg) -> OpArg:
    """
    Utility function which turns an argument into an operation argument.
    If *args* is a ``str`` and starts with "@" it is turned into a "source" argument,
    otherwise it is turned into a "value" argument.
    """
    return dict(source=arg[1:]) if isinstance(arg, str) and arg.startswith('@') else dict(value=arg)


def mk_op_args(*args) -> OpArgs:
    """
    Utility function which converts a list into positional operation arguments.
    """
    return [mk_op_arg(arg) for arg in args]


def mk_op_kwargs(**kwargs) -> OpKwArgs:
    """
    Utility function which converts a dictionary into operation keyword arguments.
    """
    return OrderedDict([(kw, mk_op_arg(arg)) for kw, arg in kwargs.items()])


class Workspace:
    """
    A Workspace uses a :py:class:`Workflow` to record user operations.
    By design, workspace workflows have no inputs and every step is an output.
    """

    def __init__(self, base_dir: str, workflow: Workflow, is_modified: bool = False):
        assert base_dir
        assert workflow
        self._base_dir = base_dir
        self._workflow = workflow
        self._is_scratch = (base_dir or '').startswith(SCRATCH_WORKSPACES_PATH)
        self._is_modified = is_modified
        self._is_closed = False
        self._resource_cache = ValueCache()
        self._user_data = dict()
        self._lock = RLock()

    def __del__(self):
        self.close()

    @property
    def base_dir(self) -> str:
        """The Workspace's workflow."""
        return self._base_dir

    @property
    def workflow(self) -> Workflow:
        """The Workspace's workflow."""
        self._assert_open()
        return self._workflow

    @property
    def resource_cache(self) -> ValueCache:
        """The Workspace's resource cache."""
        return self._resource_cache

    @property
    def is_scratch(self) -> bool:
        return self._is_scratch

    @property
    def is_closed(self) -> bool:
        return self._is_closed

    @property
    def is_modified(self) -> bool:
        return self._is_modified

    @property
    def workspace_dir(self) -> str:
        return self.get_workspace_dir(self.base_dir)

    @property
    def workflow_file(self) -> str:
        return self.get_workflow_file(self.base_dir)

    @property
    def user_data(self) -> dict:
        return self._user_data

    @classmethod
    def get_workspace_dir(cls, base_dir) -> str:
        return os.path.join(base_dir, WORKSPACE_DATA_DIR_NAME)

    @classmethod
    def get_workflow_file(cls, base_dir) -> str:
        return os.path.join(cls.get_workspace_dir(base_dir), WORKSPACE_WORKFLOW_FILE_NAME)

    @classmethod
    def new_workflow(cls, header: dict = None) -> Workflow:
        return Workflow(OpMetaInfo('workspace_workflow',
                                   has_monitor=True,
                                   header=header or {}))

    @classmethod
    def create(cls, base_dir: str, description: str = None) -> 'Workspace':
        return Workspace(base_dir, Workspace.new_workflow(dict(description=description or '')))

    @classmethod
    def open(cls, base_dir: str, monitor: Monitor = Monitor.NONE) -> 'Workspace':
        if not os.path.isdir(cls.get_workspace_dir(base_dir)):
            raise ValidationError('Not a valid workspace: %s' % base_dir)
        workflow_file = cls.get_workflow_file(base_dir)
        workflow = Workflow.load(workflow_file)
        workspace = Workspace(base_dir, workflow)

        # Read resources for persistent steps
        persistent_steps = [step for step in workflow.steps if step.persistent]
        if persistent_steps:
            with monitor.starting('Reading resources', len(persistent_steps)):
                for step in persistent_steps:
                    workspace._read_resource_from_file(step.id)
                monitor.progress(1)

        return workspace

    def close(self):
        if self._is_closed:
            return
        with self._lock:
            self._resource_cache.close()
            # Remove all resource files that are no longer required
            if os.path.isdir(self.workspace_dir):
                persistent_ids = {step.id for step in self.workflow.steps if step.persistent}
                for filename in os.listdir(self.workspace_dir):
                    res_file = os.path.join(self.workspace_dir, filename)
                    if os.path.isfile(res_file) and filename.endswith('.nc'):
                        res_name = filename[0: -3]
                        if res_name not in persistent_ids:
                            try:
                                os.remove(res_file)
                            except OSError:
                                _LOG.exception('closing workspace failed')

    def save(self, monitor: Monitor = Monitor.NONE):
        self._assert_open()
        with self._lock:
            base_dir = self.base_dir
            if not os.path.isdir(base_dir):
                os.mkdir(base_dir)
            workspace_dir = self.workspace_dir
            if not os.path.isdir(workspace_dir):
                os.mkdir(workspace_dir)
            self.workflow.store(self.workflow_file)

            # Write resources for all persistent steps
            persistent_steps = [step for step in self.workflow.steps if step.persistent]
            if persistent_steps:
                with monitor.starting('Writing resources', len(persistent_steps)):
                    for step in persistent_steps:
                        self._write_resource_to_file(step.id)
                        monitor.progress(1)

            self._is_modified = False

    def _write_resource_to_file(self, res_name):
        res_value = self._resource_cache.get(res_name)
        if isinstance(res_value, xr.Dataset):
            format_props = _RESOURCE_PERSISTENCE_FORMATS.get(conf.get_dataset_persistence_format())
            if format_props:
                ext, _, write_attr = format_props
                if hasattr(res_value, write_attr):
                    write_method = getattr(res_value, write_attr)
                    # noinspection PyBroadException
                    try:
                        resource_file = os.path.join(self.workspace_dir, res_name + '.' + ext)
                        write_method(resource_file)
                    except Exception:
                        _LOG.exception('writing resource "%s" to file failed' % res_name)

    def _read_resource_from_file(self, res_name):
        for ext, open_dataset, _ in _RESOURCE_PERSISTENCE_FORMATS.values():
            res_file = os.path.join(self.workspace_dir, res_name + '.' + ext)
            if os.path.exists(res_file):
                # noinspection PyBroadException
                try:
                    res_value = open_dataset(res_file)
                    self._resource_cache[res_name] = res_value
                except Exception:
                    _LOG.exception('reading resource "%s" from file failed' % res_name)

    def set_resource_persistence(self, res_name: str, persistent: bool):
        with self._lock:
            self._assert_open()
            res_step = self.workflow.find_node(res_name)
            if res_step is None:
                raise ValidationError('Resource "%s" not found' % res_name)
            if res_step.persistent == persistent:
                return
            res_step.persistent = persistent

    @classmethod
    def from_json_dict(cls, json_dict):
        base_dir = json_dict.get('base_dir', None)
        workflow_json = json_dict.get('workflow', {})
        is_modified = json_dict.get('is_modified', False)
        workflow = Workflow.from_json_dict(workflow_json)
        return Workspace(base_dir, workflow, is_modified=is_modified)

    def to_json_dict(self):
        with self._lock:
            self._assert_open()
            return OrderedDict([('base_dir', self.base_dir),
                                ('is_scratch', self.is_scratch),
                                ('is_modified', self.is_modified),
                                ('is_saved', os.path.exists(self.workspace_dir)),
                                ('workflow', self.workflow.to_json_dict()),
                                ('resources', self._resources_to_json_list())
                                ])

    def _resources_to_json_list(self):
        resource_descriptors = []
        resource_cache = dict(self._resource_cache)
        for res_step in self.workflow.steps:
            res_name = res_step.id
            if res_name in resource_cache:
                res_id = self._resource_cache.get_id(res_name)
                res_update_count = self._resource_cache.get_update_count(res_name)
                resource = resource_cache.pop(res_name)
                resource_descriptor = self._get_resource_descriptor(res_id, res_update_count, res_name, resource)
                resource_descriptors.append(resource_descriptor)
        if len(resource_cache) > 0:
            # We should not get here as all resources should have an associated workflow step!
            for res_name, resource in resource_cache.items():
                res_id = self._resource_cache.get_id(res_name)
                res_update_count = self._resource_cache.get_update_count(res_name)
                resource_descriptor = self._get_resource_descriptor(res_id, res_update_count, res_name, resource)
                resource_descriptors.append(resource_descriptor)
        return resource_descriptors

    @classmethod
    def _get_resource_descriptor(cls, res_id: int, res_update_count: int, res_name: str, resource):
        data_type_name = object_to_qualified_name(type(resource))
        resource_json = dict(id=res_id, updateCount=res_update_count, name=res_name, dataType=data_type_name)
        if isinstance(resource, xr.Dataset):
            cls._update_resource_json_from_dataset(resource_json, resource)
        elif isinstance(resource, GeoDataFrame):
            cls._update_resource_json_from_feature_collection(resource_json, resource.features)
        elif isinstance(resource, pd.DataFrame):
            cls._update_resource_json_from_data_frame(resource_json, resource)
        elif isinstance(resource, fiona.Collection):
            cls._update_resource_json_from_feature_collection(resource_json, resource)
        return resource_json

    @classmethod
    def _update_resource_json_from_dataset(cls, resource_json, dataset):
        coords_descriptors = []
        variable_descriptors = []
        var_names = sorted(dataset.data_vars.keys())
        for var_name in var_names:
            if not var_name.endswith('_bnds'):
                variable = dataset.data_vars[var_name]
                variable_descriptors.append(cls._get_xarray_variable_descriptor(variable))
        var_names = sorted(dataset.coords.keys())
        for var_name in var_names:
            variable = dataset.coords[var_name]
            coords_descriptors.append(cls._get_xarray_variable_descriptor(variable, is_coord=True))
        # noinspection PyArgumentList
        resource_json.update(dimSizes=to_json(dataset.dims),
                             attributes=Workspace._attrs_to_json_dict(dataset.attrs),
                             variables=variable_descriptors,
                             coordVariables=coords_descriptors)

    @classmethod
    def _update_resource_json_from_data_frame(cls, resource_json, data_frame: pd.DataFrame):
        variable_descriptors = []
        var_names = list(data_frame.columns)
        for var_name in var_names:
            variable = data_frame[var_name]
            variable_descriptors.append(cls._get_pandas_variable_descriptor(variable))
        # noinspection PyArgumentList,PyTypeChecker

        if len(data_frame.shape) == 2:
            num_rows, num_columns = data_frame.shape
        else:
            num_rows = len(data_frame)
            num_columns = 0

        attributes = {
            'num_rows': num_rows,
            'num_columns': num_columns,
        }

        if hasattr(data_frame, 'crs') and data_frame.crs is not None:
            attributes['crs'] = str(data_frame.crs)

        if hasattr(data_frame, 'geom_type'):
            geom_type = data_frame.geom_type
<<<<<<< HEAD
            if isinstance(geom_type, pd.Series) and len(geom_type) > 0:
                try:
                    geom_type = str(geom_type[0])
                except KeyError:
                    geom_type = str(geom_type)
                attributes['geom_type'] = geom_type
=======
            if isinstance(geom_type, pd.Series) and geom_type.size > 0:
                attributes['geom_type'] = str(geom_type.iloc[0])

>>>>>>> 6b6e058e
        resource_json.update(variables=variable_descriptors, attributes=attributes)

    @classmethod
    def _update_resource_json_from_feature_collection(cls, resource_json, features: fiona.Collection):
        variable_descriptors = []
        num_features = len(features)
        num_properties = 0
        properties = features.schema.get('properties')
        if properties:
            num_properties = len(properties)
            for var_name, var_type in properties.items():
                variable_descriptors.append({
                    'name': var_name,
                    'dataType': var_type,
                    'isFeatureAttribute': True,
                })

        if num_features == 1 and len(variable_descriptors) >= 1:
            # For single rows we can provide feature values directly, given they are scalars
            feature = list(features)[0]
            if feature.properties:
                for var_name, var_value in feature.properties.items():
                    scalar_value = _to_json_scalar_value(var_value)
                    if scalar_value is not UNDEFINED:
                        variable_descriptors[0]['value'] = scalar_value

        geom_type = features.schema.get('geometry')

        resource_json.update(variables=variable_descriptors,
                             geometry=geom_type,
                             numFeatures=num_features,
                             attributes={
                                 'num_rows': num_features,
                                 'num_columns': num_properties,
                                 'geom_type': str(geom_type or '?'),
                                 'crs': str(features.crs),
                                 'crs_wkt': str(features.crs_wkt),
                                 'driver': str(features.driver),
                             })

    @classmethod
    def _attrs_to_json_dict(cls, attrs: dict) -> Dict[str, Any]:
        attr_json_dict = {}
        for name, value in attrs.items():
            attr_json_dict[name] = to_json(value)
        return attr_json_dict

    @classmethod
    def _get_pandas_variable_descriptor(cls, variable: pd.Series):
        variable_info = {
            'name': variable.name,
            'dataType': object_to_qualified_name(variable.dtype),
            'numDims': variable.ndim,
            'shape': variable.shape,
            'isFeatureAttribute': True,
        }
        if variable.size == 1:
            scalar_value = _to_json_scalar_value(variable.values)
            if scalar_value is not UNDEFINED:
                variable_info['value'] = scalar_value
        return variable_info

    @classmethod
    def _get_xarray_variable_descriptor(cls, variable: xr.DataArray, is_coord=False):
        attrs = variable.attrs
        variable_info = {
            'name': variable.name,
            'dataType': object_to_qualified_name(variable.dtype),
            'numDims': len(variable.dims),
            'dimNames': variable.dims,
            'shape': variable.shape,
            'chunkSizes': get_chunk_size(variable),
            'attributes': Workspace._attrs_to_json_dict(attrs),
            'isCoord': is_coord,
            'isDefault': conf.is_default_variable(variable.name),
        }

        if not is_coord:
            tiling_scheme = get_tiling_scheme(variable)
            if tiling_scheme:
                variable_info['imageLayout'] = tiling_scheme.to_json()
                variable_info['isYFlipped'] = tiling_scheme.geo_extent.inv_y
        elif variable.ndim == 1:
            # Serialize data of coordinate variables.
            # To limit data transfer volume, we serialize data arrays only if they are 1D.
            # Note that the 'data' field is used to display coordinate labels in the GUI only.
            variable_info['data'] = to_json(variable.data)

        if variable.size == 1:
            scalar_value = _to_json_scalar_value(variable.values)
            if scalar_value is not UNDEFINED:
                variable_info['value'] = scalar_value

        display_settings = conf.get_variable_display_settings(variable.name)
        if display_settings:
            mapping = dict(colorMapName='color_map',
                           displayMin='display_min',
                           displayMax='display_max')
            for var_prop_name, display_settings_name in mapping.items():
                if display_settings_name in display_settings:
                    variable_info[var_prop_name] = display_settings[display_settings_name]

        return variable_info

    def delete(self):
        with self._lock:
            self.close()
            shutil.rmtree(self.workspace_dir)

    def delete_resource(self, res_name: str):
        with self._lock:
            res_step = self.workflow.find_node(res_name)
            if res_step is None:
                raise ValidationError('Resource "%s" not found' % res_name)

            dependent_steps = []
            for step in self.workflow.steps:
                if step is not res_step and step.requires(res_step):
                    dependent_steps.append(step.id)

            if dependent_steps:
                raise ValidationError('Cannot delete resource "%s" because the following resource(s) '
                                      'depend on it: %s' % (res_name, ', '.join(dependent_steps)))

            self.workflow.remove_step(res_step)
            if res_name in self._resource_cache:
                del self._resource_cache[res_name]

    def rename_resource(self, res_name: str, new_res_name: str) -> None:
        Workspace._validate_res_name(new_res_name)
        with self._lock:
            res_step = self.workflow.find_node(res_name)
            if res_step is None:
                raise ValidationError('Resource "%s" not found' % res_name)
            res_step_new = self.workflow.find_node(new_res_name)
            if res_step_new is res_step:
                return
            if res_step_new is not None:
                raise ValidationError('Resource "%s" cannot be renamed to "%s", '
                                      'because "%s" is already in use.' % (res_name, new_res_name, new_res_name))

            res_step.set_id(new_res_name)

            if res_name in self._resource_cache:
                self._resource_cache.rename_key(res_name, new_res_name)

    def set_resource(self,
                     op_name: str,
                     op_kwargs: OpKwArgs,
                     res_name: Optional[str] = None,
                     overwrite: bool = False,
                     validate_args=False) -> str:
        """
        Set a resource named *res_name* to the result of an operation *op_name* using the given operation arguments
        *op_kwargs*.

        :param res_name: An optional resource name. If given and not empty, it must be unique within this workspace.
               If not provided, a workspace-unique resource name will be generated.
        :param op_name: The name of a registered operation.
        :param op_kwargs: The operation's keyword arguments. Each argument must be a dict having either a "source" or
               "value" key.
        :param overwrite:
        :param validate_args:
        :return: The resource name, either the one passed in or a generated one.
        """
        assert op_name
        assert op_kwargs is not None

        op = OP_REGISTRY.get_op(op_name)
        if not op:
            raise ValidationError('Unknown operation "%s"' % op_name)

        with self._lock:
            if not res_name:
                default_res_pattern = conf.get_default_res_pattern()
                res_pattern = op.op_meta_info.header.get('res_pattern', default_res_pattern)
                res_name = self._new_resource_name(res_pattern)
            Workspace._validate_res_name(res_name)

            new_step = OpStep(op, node_id=res_name)

            workflow = self.workflow

            # This namespace will allow us to wire the new resource with existing workflow steps
            # We only add step outputs, so we cannot reference another step's input neither.
            # This is not a problem because a workspace's workflow doesn't have any inputs
            # to be referenced anyway.
            namespace = dict()
            for step in workflow.steps:
                output_namespace = step.outputs
                namespace[step.id] = output_namespace

            does_exist = res_name in namespace
            if not overwrite and does_exist:
                raise ValidationError('A resource named "%s" already exists' % res_name)

            if does_exist:
                # Prevent resource from self-referencing
                namespace.pop(res_name, None)

            # Wire new op_step with outputs from existing steps
            for input_name, input_value in op_kwargs.items():
                if input_name not in new_step.inputs:
                    raise ValidationError('"%s" is not an input of operation "%s"' % (input_name, op_name))
                input_port = new_step.inputs[input_name]

                if 'source' in input_value:
                    source = input_value['source']
                    if source is not None:
                        source = safe_eval(source, namespace)
                    if isinstance(source, NodePort):
                        # source is an output NodePort of another step
                        input_port.source = source
                    elif isinstance(source, Namespace):
                        # source is output_namespace of another step
                        if OpMetaInfo.RETURN_OUTPUT_NAME not in source:
                            raise ValidationError('Illegal argument for input "%s" of operation "%s' %
                                                  (input_name, op_name))
                        input_port.source = source[OpMetaInfo.RETURN_OUTPUT_NAME]
                elif 'value' in input_value:
                    # Constant value
                    input_port.value = input_value['value']
                else:
                    raise ValidationError('Illegal argument for input "%s" of operation "%s' % (input_name, op_name))

            if validate_args:
                inputs = new_step.inputs
                input_values = {kw: inputs[kw].source or inputs[kw].value for kw, v in op_kwargs.items()}
                # Validate all values except those of type NodePort (= the sources)
                op.op_meta_info.validate_input_values(input_values, [NodePort])

            old_step = workflow.find_node(res_name)

            # Collect keys of invalidated cache entries, initialize with res_name
            ids_of_invalidated_steps = {res_name}
            if old_step is not None:
                # Collect all IDs of steps that depend on old_step, if any
                for step in workflow.steps:
                    requires = step.requires(old_step)
                    if requires:
                        ids_of_invalidated_steps.add(step.id)

            workflow = self._workflow
            # noinspection PyUnusedLocal
            workflow.add_step(new_step, can_exist=True)
            self._is_modified = True

            # Remove any cached resource values, whose steps became invalidated
            for key in ids_of_invalidated_steps:
                if key in self._resource_cache:
                    self._resource_cache[key] = UNDEFINED

        return res_name

    def run_op(self, op_name: str, op_kwargs: OpKwArgs, monitor=Monitor.NONE):
        assert op_name
        assert op_kwargs is not None

        unpacked_op_kwargs = {}
        returns = False

        with self._lock:
            op = OP_REGISTRY.get_op(op_name)
            if not op:
                raise ValidationError('Unknown operation "%s"' % op_name)

            for input_name, input_value in op_kwargs.items():
                if 'should_return' == input_name and 'value' in input_value:
                    returns = input_value['value']
                elif 'source' in input_value:
                    unpacked_op_kwargs[input_name] = safe_eval(input_value['source'], self.resource_cache)
                elif 'value' in input_value:
                    unpacked_op_kwargs[input_name] = input_value['value']

        # Allow executing self.workflow.invoke() out of the locked context so we can run tasks in parallel
        with monitor.starting("Running operation '%s'" % op_name, 2):
            self.workflow.invoke(context=self._new_context(), monitor=monitor.child(work=1))
            return_value = op(monitor=monitor.child(work=1), **unpacked_op_kwargs)
            if returns:
                return return_value

    def execute_workflow(self, res_name: str = None, monitor: Monitor = Monitor.NONE):
        self._assert_open()

        steps = None

        with self._lock:
            if not res_name:
                steps = self.workflow.sorted_steps
            else:
                res_step = self.workflow.find_node(res_name)
                if res_step is None:
                    raise ValidationError('Resource "%s" not found' % res_name)
                steps = self.workflow.find_steps_to_compute(res_step.id)

        # Allow executing self.workflow.invoke_steps() out of the locked context so we can run tasks in parallel
        if steps and len(steps):
            self.workflow.invoke_steps(steps, context=self._new_context(), monitor=monitor)
            return steps[-1].get_output_value()
        else:
            return None

    def _new_context(self):
        return dict(value_cache=self._resource_cache, workspace=self)

    def _assert_open(self):
        if self._is_closed:
            raise ValidationError('Workspace is already closed: ' + self._base_dir)

    def _new_resource_name(self, res_pattern):
        return new_indexed_name({step.id for step in self.workflow.steps}, res_pattern)

    @staticmethod
    def _validate_res_name(res_name: str):
        if not res_name.isidentifier():
            raise ValidationError(
                "Resource name '%s' is not valid. "
                "The name must only contain the uppercase and lowercase letters A through Z, the underscore _ and, "
                "except for the first character, the digits 0 through 9." % res_name)


def _to_json_scalar_value(value, nchars=1000):
    return to_scalar(value, ndigits=3, nchars=nchars, stringify=True)<|MERGE_RESOLUTION|>--- conflicted
+++ resolved
@@ -359,18 +359,9 @@
 
         if hasattr(data_frame, 'geom_type'):
             geom_type = data_frame.geom_type
-<<<<<<< HEAD
-            if isinstance(geom_type, pd.Series) and len(geom_type) > 0:
-                try:
-                    geom_type = str(geom_type[0])
-                except KeyError:
-                    geom_type = str(geom_type)
-                attributes['geom_type'] = geom_type
-=======
             if isinstance(geom_type, pd.Series) and geom_type.size > 0:
                 attributes['geom_type'] = str(geom_type.iloc[0])
 
->>>>>>> 6b6e058e
         resource_json.update(variables=variable_descriptors, attributes=attributes)
 
     @classmethod
