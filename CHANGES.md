## Version 2.0.0.dev17 (in development)

<<<<<<< HEAD
* Added new operation `data_frame_subset()` [#708](https://github.com/CCI-Tools/cate/issues/708)
=======
* Fixed display of CCI Sea Level MSLAMPH data [#722](https://github.com/CCI-Tools/cate/issues/722)
>>>>>>> 9461bbb0
* Fixed code signing issue during the installer build on MacOS and Windows [#726](https://github.com/CCI-Tools/cate/issues/726)
* Fixed Cate Desktop failed to start (in Ubuntu 18) due to missing .so [#729](https://github.com/CCI-Tools/cate/issues/729)
* Fixed Cate Desktop failed to start (in Windows) due to unable to find dll files [#725](https://github.com/CCI-Tools/cate/issues/725)

## Version 2.0.0.dev16

* Added new operation `data_frame_find_closest()` [#706](https://github.com/CCI-Tools/cate/issues/706)
* Added new operations `compute_dataset()` and `compute_data_frame()` [#703](https://github.com/CCI-Tools/cate/issues/703).
* Fixed division by zero error in RGB tile generation if data min and max were equal 
* Allow displaying and working with CCI Sea Level MSLAMPH data.
  Addresses [#531](https://github.com/CCI-Tools/cate/issues/531).
* Improved chunking when opening local netCDF datasets, improved memory footprint of
  ``subset_spatial`` operation when masking is enabled
  Addresses [#701](https://github.com/CCI-Tools/cate/issues/701)
* Fix a bug where correlation would fail with differing time dimensions
  Addresses [#700](https://github.com/CCI-Tools/cate/issues/700)
* Fix a bug where coregistration would fail in some cases when the grouped by dimension
  is not squeezed out automatically.
  Addresses [#684](https://github.com/CCI-Tools/cate/issues/684)
* Fix a bug where coregistration would fail with some datasets on very fine grids due to
  floating point calculation errors
  Addresses [#714](https://github.com/CCI-Tools/cate/issues/714)
* Fix a bug with a wrong spatial subset appearing when saving/opening a workspace
  Addresses [#693](https://github.com/CCI-Tools/cate/issues/693)
* Fix window certificate error [#696](https://github.com/CCI-Tools/cate/issues/696)

## Version 2.0.0.dev15

* Fixed operation progress monitor which was broken due to an update of the Dask library
* Added dataset detection funcionality for new or removed DS [#227](https://github.com/CCI-Tools/cate/issues/227) 

## Version 2.0.0.dev14

* ESA sea-level data not correctly displayed [#661](https://github.com/CCI-Tools/cate/issues/661)
* Added colour mapping defaults for CCI Sea Level data.
* Extended max. table size to 10000 elements (workaround).
* User Guide Improvements and Updates [#409](https://github.com/CCI-Tools/cate/issues/409):
  * Replaced references to Cate 1.0 to Cate 2.0 and updated most of figures
  * Rewrote section about setup including installation and configuration
  * Added a new section about the new **STYLES** panel 
  * Updated section about **PLACES** panel to include information on how to generate a polyline, polygon, and box
  * Updated section about **LAYERS** panel to describe its new elements

## Version 2.0.0.dev13

*Skipped.*

## Version 2.0.0.dev12

* No longer hide any ODP datasets in GUI [#669](https://github.com/CCI-Tools/cate/issues/669)
* Added experimental support for [Zarr](http://zarr.readthedocs.io/en/stable/) data I/O format [#659](https://github.com/CCI-Tools/cate/issues/659)
* The operation  `long_term_average` now works with daily, monthly and seasonal datasets [#471](https://github.com/CCI-Tools/cate/issues/471)
* Fixed problem in `cate-webapi-start` occurring on Linux when using address `localhost` (related to [#627](https://github.com/CCI-Tools/cate/issues/627))
* Updated `anomaly_external` to retain global attributes and do more input validation [#666](https://github.com/CCI-Tools/cate/issues/666)

## Version 2.0.0.dev11

* Lacking cancelable progress monitor when opening large datasets [#640](https://github.com/CCI-Tools/cate/issues/640)
* Wrong chunk size does not allow to import some dataset [#631](https://github.com/CCI-Tools/cate/issues/631)
* Local dataset not recognised [#557](https://github.com/CCI-Tools/cate/issues/557)
* Allow exporting any data as CSV [#637](https://github.com/CCI-Tools/cate/issues/637)
* Using `localhost` instead of explicit IP to maybe target [#627](https://github.com/CCI-Tools/cate/issues/627) 
* The `read_netcdf()` operation uses Dask chunking so we can expand all variables by a 'time' dimension 
  without loading all data into memory. 

## Version 2.0.0.dev10

* Support datasets with 0,360 degree longitude ranges [#620](https://github.com/CCI-Tools/cate/issues/620)
* Temporal aggregation operation can now aggregate to pre-defined seasons, as well as custom resolutions [#472](https://github.com/CCI-Tools/cate/issues/472)
* We now use "MB" units instead of "MiB" (part of [#325](https://github.com/CCI-Tools/cate/issues/325))
* Fixed a bug with animation generation [#585](https://github.com/CCI-Tools/cate/issues/585)
* Upgrade to using newer xarray version after an upstream bugfix [#579](https://github.com/CCI-Tools/cate/issues/579)
* Fixed a bug of unable to do pixel values extraction if one of the workflow has an error [#616](https://github.com/CCI-Tools/cate/issues/616)
* Add the capability to create Hovmoeller plots [#503](https://github.com/CCI-Tools/cate/issues/503)
* Add a reduce operation that lets the user create arbitrary data reductions [#618](https://github.com/CCI-Tools/cate/issues/618)

## Version 2.0.0.dev9

* Representative default variables [#590](https://github.com/CCI-Tools/cate/issues/590).
* Tasks are no longer executed in parallel [#606](https://github.com/CCI-Tools/cate/issues/606).
* WebAPI service problem in CLI [#600](https://github.com/CCI-Tools/cate/issues/600)
* Improve error messages and handling [#393](https://github.com/CCI-Tools/cate/issues/393),
  introduced new error type `cate.core.types.ValidationError` for special treatment in the GUI.
* Make Cate HTTP User-Agent distinguishable [#510](https://github.com/CCI-Tools/cate/issues/510).
* Fixed broken WebAPI invocation from CLI.
* Use only one variable (http_proxy) for proxy URL in conf.py. The value of this variable is then returned when
  get_config() is called. [#544](https://github.com/CCI-Tools/cate/issues/544)

## Version 2.0.0.dev8

* Removed the `cate-webapi` command-line tool and replaced it by two others:
  * `cate-webapi-start` to start the Cate WebAPI service.
  * `cate-webapi-stop` to start the Cate WebAPI service. This script executes
    fast, as it will will not longer import any of the many packages Cate depends on. 
* Cate Desktop hangs when restarted after quit while running a task
  [#578](https://github.com/CCI-Tools/cate/issues/578)
* SST temporal aggregation error
  [#548](https://github.com/CCI-Tools/cate/issues/548)
* Scrambled time axis error
  [#538](https://github.com/CCI-Tools/cate/issues/538)

* Check local datasource name if it doesn't contain restricted/unsupported characters
  [#568](https://github.com/CCI-Tools/cate/issues/568)

## Version 2.0.0.dev7

* Cate Desktop hangs after upgrading WebAPI to 2.0.0.dev6
  [#569](https://github.com/CCI-Tools/cate/issues/569), using Tornado 5 webserver now.

## Version 2.0.0.dev6

* Activate script missing after "cate-cli" package installation
  [#569](https://github.com/CCI-Tools/cate/issues/569)
* Keep configuration of data stores path 
  [#439](https://github.com/CCI-Tools/cate/issues/439)

## Version 2.0.0.dev5

* Select long rectangles with ``subset_spatial()``
  [#541](https://github.com/CCI-Tools/cate/issues/541)
* Improve performance of ``subset_spatial()``, especially when masking complex polygons
  [#508](https://github.com/CCI-Tools/cate/issues/508)
* Select all pixels that are crossed by the given polygon in ``subset_spatial()``
  [#560](https://github.com/CCI-Tools/cate/issues/560)
* Enable ``subset_spatial()`` to work with all valid polygons, including sub-pixel ones.
  [#507](https://github.com/CCI-Tools/cate/issues/507)
* By default ``plot_map()`` and ``animate_map()`` now produce colormesh (pixel) plots.
  [#559](https://github.com/CCI-Tools/cate/issues/507)
* Fix issues with progress writing.

* Raise a more helpful error when Cate runs out of memory trying to save a plot.

## Version 2.0.0.dev4 

* Perform progress writing from the correct thread

## Version 2.0.0.dev3

* Operation to perform arbitrary dataset math
  [#556](https://github.com/CCI-Tools/cate/issues/556)
* New parameter `interval` for `animate_map()`


## Version 2.0.0.dev2

### Fixes

* CF valid_range not respected in data visualisation
  [#537](https://github.com/CCI-Tools/cate/issues/537)

## Version 2.0.0.dev1

### Improvements and new Features

* Added `data_frame_min(df)` and `data_frame_max(df)` operations to select features by min/max
  [#492](https://github.com/CCI-Tools/cate/issues/492)
* Added `data_frame_query(df, expr)` operation to query features
  [#486](https://github.com/CCI-Tools/cate/issues/486).
  If the data frame `df` contains a geometry column (a `GeoDataFrame` object),
  then the query expression `expr` can also contain geometric relationship tests,
  for example the expression
  `"population > 100000 and @within('-20, 40, 20, 80')"`
  could be used on a data frame to query for larger cities in Europe.
* Removed operation `read_geo_data_collection`. The preferred operation to read
  feature attribute tables ("data frames") with geometries from ESRI Shapefiles and GeoJSON files is
  `read_geo_data_frame`.
* CLI now launches a lot faster, e.g. try now `cate -h`
  [#58](https://github.com/CCI-Tools/cate/issues/58)
* Cate can now produce animated figures
  [#86](https://github.com/CCI-Tools/cate/issues/86)

### Fixes

* Be tolerant of "invalid" geometries passed to operations expecting
  polygon WKT values
  [#506](https://github.com/CCI-Tools/cate/issues/506)
* Cate wont work if installed on drive other than home drive
  [#466](https://github.com/CCI-Tools/cate/issues/466)
* Region constraint'-option for AEROSOL dataset returns 'code 20' error
  [#462](https://github.com/CCI-Tools/cate/issues/462)
* Address problems of a user working with Cloud and Aerosol
  [#478](https://github.com/CCI-Tools/cate/issues/478)
* Most projections not working in plot operations
  [#524](https://github.com/CCI-Tools/cate/issues/524)
* Resolve an index operation documentation issue
  [#496](https://github.com/CCI-Tools/cate/issues/496)
* Resolve a bug with wrong file open mode
  [#497](https://github.com/CCI-Tools/cate/issues/497)

## Version 1.0 (10.10.2017)

### Improvements and new Features

* List only data sources tested by the champion users
  [#435](https://github.com/CCI-Tools/cate/issues/435)
* Global temporal attributes are adjusted automatically when opening new datasets
* Global temporal attributes are adjusted automatically when converting from data frames
* Normalization and subsetting operation implementation logic is refactored out to util so that it can be re-used throughout Cate

### Fixes

* Get rid of Python user warnings
  [#446](https://github.com/CCI-Tools/cate/issues/446)
* Missing static background map
  [#453](https://github.com/CCI-Tools/cate/issues/453)
* Fixed displaying broken/incomplete/canceled data sources on local data sources list
  [#375](https://github.com/CCI-Tools/cate/issues/375)
* Generated resource names not always unique
  [#391](https://github.com/CCI-Tools/cate/issues/391)
* Multiple concurrent attempts to load the ODP index now always return the same result
  [#386](https://github.com/CCI-Tools/cate/issues/386)
* Use global temporal attributes to determine temporal resolution in aggregation operations
  [#340](https://github.com/CCI-Tools/cate/issues/340)
* Only allow valid python identifiers as resource names
  [#436](https://github.com/CCI-Tools/cate/issues/436)
* OS X installation error
  [#438](https://github.com/CCI-Tools/cate/issues/438)

## Version 0.9.0

### Improvements and new Features

* Added check if copying/downloading DS failed without any progress/complete files
  if so, remove empty DS
  [#375](https://github.com/CCI-Tools/cate/issues/375)
* Min/max computation should be monitored
  [#384](https://github.com/CCI-Tools/cate/issues/384)
* Added API to annotate deprecated operations and operation input/outputs.
  Refer to `op`, `op_input`, `op_output` decorators in `cate.op`.
  [#381](https://github.com/CCI-Tools/cate/issues/381)
* Configure default color maps
  [#372](https://github.com/CCI-Tools/cate/issues/372)
* Hide problematic ODP data sources
  [#368](https://github.com/CCI-Tools/cate/issues/368)
* Coregistration operation now works on n-dimensional datasets
  [#36](https://github.com/CCI-Tools/cate/issues/36)
* Add use case 2 script [#327](https://github.com/CCI-Tools/cate/issues/327)
  and [#146](https://github.com/CCI-Tools/cate/issues/146)
* long_term_average, temporal_aggregation, detect_outliers, spatial_subset and plot now work with both - datasets and dataframes.
* Unified backend of CLI and GUI on WebSocket [#120](https://github.com/CCI-Tools/cate/issues/120)
  As the GUI uses WebSocket, this remove a bit of duplicated code.
* The `pearson_correlation` operation has been split into two operations:
  * `pearson_correlation_simple` that produces a single pair of a correlation
    coefficient and a probability value for the given timeseries.
  * `pearson_correlation_map` produces a map of correlation coefficients and p-values
    and outputs this as a dataset that can be worked with further.
  Performance of pearson correlation has been radically improved. In addition, the operations can now
  accept both, a dataset and a dataframe and a map can be created also by
  performing correlation of a single timeseries against all spatial points in the
  other dataset.
* A uniform way of handling spatiotemporal global attributes has been introduced
* External executables such as the *CCI Land Cover User Tool*, the *CCI SST Regridding Tool*, or
  the *MPI Climate Data Operators* can now be registered as operations.
* In summary, workflows can now have steps of the following types:
  - A step that invokes a registered Cate operation, which is the default
    ```json
    {
         "op": <qualified op name>
    }
    ```
  - A step that invokes an external executable
    ```json
    {
         "command": <command pattern>,
         "cwd": <current working directory>
         "env": <dict of environment variables>
    }
    ```
  - A step that invokes another (JSON) workflow
    ```json
    {
         "workflow": <workflow JSON path>
    }
    ```
  - A step that executes a Python expression
    ```json
    {
         "expression": <Python expression>
    }
    ```
* Searching data sources from the CLI using "cate ds list -n" now matches against id and title
* Added `plot_scatter` and `plot_contour` operations ([#278](https://github.com/CCI-Tools/cate/issues/278)).
* Most `plot_` operations now have a new `title` parameter.
* A function annotated by one of the operator decorators (`@op`, `@op_input`, `@op_return`, `@op_output`)
  will be turned into an *operation registration* which is also callable.
  Calling the *operation registration* will validate all inputs and then pass arguments and
  keyword-arguments to the actual, original function.
* New `FileLike` type.
* Changed the JSON object representation of a (xarray/NetCDF-CF) variable to include all variable
  attributes. This changes the the response of various REST/WebSocket calls that return a workspace.


### Fixes

* Fixed reading datasource temporal coverage from config file (obsolete format)
  [#373](https://github.com/CCI-Tools/cate/issues/373)
* Merged (removed duplicated) meta information in datasource config file
  [#301](https://github.com/CCI-Tools/cate/issues/301)
* Land Cover CCI display must use dedicated color map
  [#364](https://github.com/CCI-Tools/cate/issues/364)
* Land Cover CCI data display wrongly positioned (temp. hack!)
  [#361](https://github.com/CCI-Tools/cate/issues/361)
* Make alpha blending work for all color maps
  [#360](https://github.com/CCI-Tools/cate/issues/360)
* CLI monitor not working
  [#353](https://github.com/CCI-Tools/cate/issues/353)
* GUI-Preferences for data store files do not overwrite conf.py
  [#350](https://github.com/CCI-Tools/cate/issues/350)
* Filter 't0' in the `make_local` step of **SOILMOISTURE** data sources to make the data usable
  [#326](https://github.com/CCI-Tools/cate/issues/326)
* Updated information about temporal, spatial coverage and variables of copied from ODP data sources (constraint-aware)
  [#315](https://github.com/CCI-Tools/cate/issues/315)
* Verify operations against the operation development checklist to ensure some
  quality baseline.
  [#291](https://github.com/CCI-Tools/cate/issues/291)
* Use only tags from a predefined set (maybe module name && list in developers' guide)
  [#280](https://github.com/CCI-Tools/cate/issues/280)
* Added option to use open_dataset in workflow with automatic copying remote data source and reusing/re-opening previusly copied data (constraint-aware)
  [#287](https://github.com/CCI-Tools/cate/issues/287)
* Generate unique default ID for local copies of remote data sources (constraint-aware)
  [#277](https://github.com/CCI-Tools/cate/issues/277)
* Coregistration works with n-dimensional datasets
  [#36](https://github.com/CCI-Tools/cate/issues/36)
  [#348](https://github.com/CCI-Tools/cate/issues/348)
* Date and time columns in CSV data are converted into datetime objects
* Fix use case 6 script
* Fix #320 (wrong file dialog for enso_nino34 operation in GUI)
* Fix temporal coverage for ODP datasets that are listed as a single dataset in the CSW and as multiple in the ESGF
* Fixed [#309](https://github.com/CCI-Tools/cate/issues/309)
* Ensure that our tile size matches the expected tile size: resize and fill in background value.
* Take tile size from dask, this should yield to better performance
* Fixed [#299](https://github.com/CCI-Tools/cate/issues/299)
    * renamed property `cate.core.ds.DataSource.name` to `id` 
    * renamed property `cate.core.ds.DataStore.name` to `id` 
    * renamed and changed signature of function `cate.core.ds.DataStore.query_data_sources(..., name=None)` 
      to `find_data_sources(..., id=None, query_expr=None)`
    * changed signature of method `cate.core.ds.DataStore.query(name, ...)` to `query(id=None, query_expr=None, ...)`
    * renamed and changed signature of method `cate.core.ds.DataSource.matches_filter(name)` to `matches(id=None, query_expr=None)`
    * added `title` property to `cate.core.ds.DataStore` and `cate.core.ds.DataSource`
    * made use of the new `id` and `title` properties of both `DataStore` and `DataSource` in their 
      JSON representations.
* Fixed [#294](https://github.com/CCI-Tools/cate/issues/294)
* Fixed [#286](https://github.com/CCI-Tools/cate/issues/286)
* Fixed [#285](https://github.com/CCI-Tools/cate/issues/285)
* Fixed [#283](https://github.com/CCI-Tools/cate/issues/283)
* Fixed [#281](https://github.com/CCI-Tools/cate/issues/281)
* Fixed [#270](https://github.com/CCI-Tools/cate/issues/270)
* Fixed [#273](https://github.com/CCI-Tools/cate/issues/273)
* Fixed [#262](https://github.com/CCI-Tools/cate/issues/262)
* Fixed [#201](https://github.com/CCI-Tools/cate/issues/201)
* Fixed [#223](https://github.com/CCI-Tools/cate/issues/223)
* Fixed [#267](https://github.com/CCI-Tools/cate/issues/267)
* Fixed a problem with getting the variable statistics for variables with more that 3 dimensions
* Switch CSW to same URL as the ODP
* JSON-RPC protocol changed slightly: method `__cancelJob__` has been renamed to `__cancel__`
  and its only parameter `jobId` became `id`.
* Fixed packaging location of file `countries.geojson` so that Cate Desktop can display it
* Fixed [#259](https://github.com/CCI-Tools/cate/issues/259)
* Fixed problem when the `lon` or `lat` coordinate variables were empty.
  See comments in [#276](https://github.com/CCI-Tools/cate/issues/276).


## Version 0.8.0

### Improvements and new Features

* Various documentation updates.
* `cate.webapi.websocket` now understands the operations
  `clean_workspace(base_dir)` and `delete_workspace_resource(basedir, res_name)`.

### Fixes

* Fixed wrong error message that was raised, when attempting to delete a resource on which other steps
  still depend on.
* Fixed [#263](https://github.com/CCI-Tools/cate/issues/263)
* Fixed [#257](https://github.com/CCI-Tools/cate/issues/257)

## Version 0.7.0

Initial version for testing.<|MERGE_RESOLUTION|>--- conflicted
+++ resolved
@@ -1,10 +1,7 @@
 ## Version 2.0.0.dev17 (in development)
 
-<<<<<<< HEAD
 * Added new operation `data_frame_subset()` [#708](https://github.com/CCI-Tools/cate/issues/708)
-=======
 * Fixed display of CCI Sea Level MSLAMPH data [#722](https://github.com/CCI-Tools/cate/issues/722)
->>>>>>> 9461bbb0
 * Fixed code signing issue during the installer build on MacOS and Windows [#726](https://github.com/CCI-Tools/cate/issues/726)
 * Fixed Cate Desktop failed to start (in Ubuntu 18) due to missing .so [#729](https://github.com/CCI-Tools/cate/issues/729)
 * Fixed Cate Desktop failed to start (in Windows) due to unable to find dll files [#725](https://github.com/CCI-Tools/cate/issues/725)
