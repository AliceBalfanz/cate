## Version 2.0.0.dev17 (in development)

<<<<<<< HEAD
* Improve indexers to first do a validation with respect to the available dimensions and the selected remaining_dims
  [#730](https://github.com/CCI-Tools/cate/issues/730)
* Improve plotting capabilities to allow multi-variable plotting and format specification [#704](https://github.com/CCI-Tools/cate/issues/704)
=======
* Fixed display of CCI Sea Level MSLAMPH data [#722](https://github.com/CCI-Tools/cate/issues/722)
>>>>>>> 9461bbb0
* Fixed code signing issue during the installer build on MacOS and Windows [#726](https://github.com/CCI-Tools/cate/issues/726)
* Fixed Cate Desktop failed to start (in Ubuntu 18) due to missing .so [#729](https://github.com/CCI-Tools/cate/issues/729)
* Fixed Cate Desktop failed to start (in Windows) due to unable to find dll files [#725](https://github.com/CCI-Tools/cate/issues/725)

## Version 2.0.0.dev16

* Added new operation `data_frame_find_closest()` [#706](https://github.com/CCI-Tools/cate/issues/706)
* Added new operations `compute_dataset()` and `compute_data_frame()` [#703](https://github.com/CCI-Tools/cate/issues/703).
* Fixed division by zero error in RGB tile generation if data min and max were equal 
* Allow displaying and working with CCI Sea Level MSLAMPH data.
  Addresses [#531](https://github.com/CCI-Tools/cate/issues/531).
* Improved chunking when opening local netCDF datasets, improved memory footprint of
  ``subset_spatial`` operation when masking is enabled
  Addresses [#701](https://github.com/CCI-Tools/cate/issues/701)
* Fix a bug where correlation would fail with differing time dimensions
  Addresses [#700](https://github.com/CCI-Tools/cate/issues/700)
* Fix a bug where coregistration would fail in some cases when the grouped by dimension
  is not squeezed out automatically.
  Addresses [#684](https://github.com/CCI-Tools/cate/issues/684)
* Fix a bug where coregistration would fail with some datasets on very fine grids due to
  floating point calculation errors
  Addresses [#714](https://github.com/CCI-Tools/cate/issues/714)
* Fix a bug with a wrong spatial subset appearing when saving/opening a workspace
  Addresses [#693](https://github.com/CCI-Tools/cate/issues/693)
* Fix window certificate error [#696](https://github.com/CCI-Tools/cate/issues/696)

## Version 2.0.0.dev15

* Fixed operation progress monitor which was broken due to an update of the Dask library
* Added dataset detection funcionality for new or removed DS [#227](https://github.com/CCI-Tools/cate/issues/227) 

## Version 2.0.0.dev14

* ESA sea-level data not correctly displayed [#661](https://github.com/CCI-Tools/cate/issues/661)
* Added colour mapping defaults for CCI Sea Level data.
* Extended max. table size to 10000 elements (workaround).
* User Guide Improvements and Updates [#409](https://github.com/CCI-Tools/cate/issues/409):
  * Replaced references to Cate 1.0 to Cate 2.0 and updated most of figures
  * Rewrote section about setup including installation and configuration
  * Added a new section about the new **STYLES** panel 
  * Updated section about **PLACES** panel to include information on how to generate a polyline, polygon, and box
  * Updated section about **LAYERS** panel to describe its new elements

## Version 2.0.0.dev13

*Skipped.*

## Version 2.0.0.dev12

* No longer hide any ODP datasets in GUI [#669](https://github.com/CCI-Tools/cate/issues/669)
* Added experimental support for [Zarr](http://zarr.readthedocs.io/en/stable/) data I/O format [#659](https://github.com/CCI-Tools/cate/issues/659)
* The operation  `long_term_average` now works with daily, monthly and seasonal datasets [#471](https://github.com/CCI-Tools/cate/issues/471)
* Fixed problem in `cate-webapi-start` occurring on Linux when using address `localhost` (related to [#627](https://github.com/CCI-Tools/cate/issues/627))
* Updated `anomaly_external` to retain global attributes and do more input validation [#666](https://github.com/CCI-Tools/cate/issues/666)

## Version 2.0.0.dev11

* Lacking cancelable progress monitor when opening large datasets [#640](https://github.com/CCI-Tools/cate/issues/640)
* Wrong chunk size does not allow to import some dataset [#631](https://github.com/CCI-Tools/cate/issues/631)
* Local dataset not recognised [#557](https://github.com/CCI-Tools/cate/issues/557)
* Allow exporting any data as CSV [#637](https://github.com/CCI-Tools/cate/issues/637)
* Using `localhost` instead of explicit IP to maybe target [#627](https://github.com/CCI-Tools/cate/issues/627) 
* The `read_netcdf()` operation uses Dask chunking so we can expand all variables by a 'time' dimension 
  without loading all data into memory. 

## Version 2.0.0.dev10

* Support datasets with 0,360 degree longitude ranges [#620](https://github.com/CCI-Tools/cate/issues/620)
* Temporal aggregation operation can now aggregate to pre-defined seasons, as well as custom resolutions [#472](https://github.com/CCI-Tools/cate/issues/472)
* We now use "MB" units instead of "MiB" (part of [#325](https://github.com/CCI-Tools/cate/issues/325))
* Fixed a bug with animation generation [#585](https://github.com/CCI-Tools/cate/issues/585)
* Upgrade to using newer xarray version after an upstream bugfix [#579](https://github.com/CCI-Tools/cate/issues/579)
* Fixed a bug of unable to do pixel values extraction if one of the workflow has an error [#616](https://github.com/CCI-Tools/cate/issues/616)
* Add the capability to create Hovmoeller plots [#503](https://github.com/CCI-Tools/cate/issues/503)
* Add a reduce operation that lets the user create arbitrary data reductions [#618](https://github.com/CCI-Tools/cate/issues/618)

## Version 2.0.0.dev9

* Representative default variables [#590](https://github.com/CCI-Tools/cate/issues/590).
* Tasks are no longer executed in parallel [#606](https://github.com/CCI-Tools/cate/issues/606).
* WebAPI service problem in CLI [#600](https://github.com/CCI-Tools/cate/issues/600)
* Improve error messages and handling [#393](https://github.com/CCI-Tools/cate/issues/393),
  introduced new error type `cate.core.types.ValidationError` for special treatment in the GUI.
* Make Cate HTTP User-Agent distinguishable [#510](https://github.com/CCI-Tools/cate/issues/510).
* Fixed broken WebAPI invocation from CLI.
* Use only one variable (http_proxy) for proxy URL in conf.py. The value of this variable is then returned when
  get_config() is called. [#544](https://github.com/CCI-Tools/cate/issues/544)

## Version 2.0.0.dev8

* Removed the `cate-webapi` command-line tool and replaced it by two others:
  * `cate-webapi-start` to start the Cate WebAPI service.
  * `cate-webapi-stop` to start the Cate WebAPI service. This script executes
    fast, as it will will not longer import any of the many packages Cate depends on. 
* Cate Desktop hangs when restarted after quit while running a task
  [#578](https://github.com/CCI-Tools/cate/issues/578)
* SST temporal aggregation error
  [#548](https://github.com/CCI-Tools/cate/issues/548)
* Scrambled time axis error
  [#538](https://github.com/CCI-Tools/cate/issues/538)

* Check local datasource name if it doesn't contain restricted/unsupported characters
  [#568](https://github.com/CCI-Tools/cate/issues/568)

## Version 2.0.0.dev7

* Cate Desktop hangs after upgrading WebAPI to 2.0.0.dev6
  [#569](https://github.com/CCI-Tools/cate/issues/569), using Tornado 5 webserver now.

## Version 2.0.0.dev6

* Activate script missing after "cate-cli" package installation
  [#569](https://github.com/CCI-Tools/cate/issues/569)
* Keep configuration of data stores path 
  [#439](https://github.com/CCI-Tools/cate/issues/439)

## Version 2.0.0.dev5

* Select long rectangles with ``subset_spatial()``
  [#541](https://github.com/CCI-Tools/cate/issues/541)
* Improve performance of ``subset_spatial()``, especially when masking complex polygons
  [#508](https://github.com/CCI-Tools/cate/issues/508)
* Select all pixels that are crossed by the given polygon in ``subset_spatial()``
  [#560](https://github.com/CCI-Tools/cate/issues/560)
* Enable ``subset_spatial()`` to work with all valid polygons, including sub-pixel ones.
  [#507](https://github.com/CCI-Tools/cate/issues/507)
* By default ``plot_map()`` and ``animate_map()`` now produce colormesh (pixel) plots.
  [#559](https://github.com/CCI-Tools/cate/issues/507)
* Fix issues with progress writing.

* Raise a more helpful error when Cate runs out of memory trying to save a plot.

## Version 2.0.0.dev4 

* Perform progress writing from the correct thread

## Version 2.0.0.dev3

* Operation to perform arbitrary dataset math
  [#556](https://github.com/CCI-Tools/cate/issues/556)
* New parameter `interval` for `animate_map()`


## Version 2.0.0.dev2

### Fixes

* CF valid_range not respected in data visualisation
  [#537](https://github.com/CCI-Tools/cate/issues/537)

## Version 2.0.0.dev1

### Improvements and new Features

* Added `data_frame_min(df)` and `data_frame_max(df)` operations to select features by min/max
  [#492](https://github.com/CCI-Tools/cate/issues/492)
* Added `data_frame_query(df, expr)` operation to query features
  [#486](https://github.com/CCI-Tools/cate/issues/486).
  If the data frame `df` contains a geometry column (a `GeoDataFrame` object),
  then the query expression `expr` can also contain geometric relationship tests,
  for example the expression
  `"population > 100000 and @within('-20, 40, 20, 80')"`
  could be used on a data frame to query for larger cities in Europe.
* Removed operation `read_geo_data_collection`. The preferred operation to read
  feature attribute tables ("data frames") with geometries from ESRI Shapefiles and GeoJSON files is
  `read_geo_data_frame`.
* CLI now launches a lot faster, e.g. try now `cate -h`
  [#58](https://github.com/CCI-Tools/cate/issues/58)
* Cate can now produce animated figures
  [#86](https://github.com/CCI-Tools/cate/issues/86)

### Fixes

* Be tolerant of "invalid" geometries passed to operations expecting
  polygon WKT values
  [#506](https://github.com/CCI-Tools/cate/issues/506)
* Cate wont work if installed on drive other than home drive
  [#466](https://github.com/CCI-Tools/cate/issues/466)
* Region constraint'-option for AEROSOL dataset returns 'code 20' error
  [#462](https://github.com/CCI-Tools/cate/issues/462)
* Address problems of a user working with Cloud and Aerosol
  [#478](https://github.com/CCI-Tools/cate/issues/478)
* Most projections not working in plot operations
  [#524](https://github.com/CCI-Tools/cate/issues/524)
* Resolve an index operation documentation issue
  [#496](https://github.com/CCI-Tools/cate/issues/496)
* Resolve a bug with wrong file open mode
  [#497](https://github.com/CCI-Tools/cate/issues/497)

## Version 1.0 (10.10.2017)

### Improvements and new Features

* List only data sources tested by the champion users
  [#435](https://github.com/CCI-Tools/cate/issues/435)
* Global temporal attributes are adjusted automatically when opening new datasets
* Global temporal attributes are adjusted automatically when converting from data frames
* Normalization and subsetting operation implementation logic is refactored out to util so that it can be re-used throughout Cate

### Fixes

* Get rid of Python user warnings
  [#446](https://github.com/CCI-Tools/cate/issues/446)
* Missing static background map
  [#453](https://github.com/CCI-Tools/cate/issues/453)
* Fixed displaying broken/incomplete/canceled data sources on local data sources list
  [#375](https://github.com/CCI-Tools/cate/issues/375)
* Generated resource names not always unique
  [#391](https://github.com/CCI-Tools/cate/issues/391)
* Multiple concurrent attempts to load the ODP index now always return the same result
  [#386](https://github.com/CCI-Tools/cate/issues/386)
* Use global temporal attributes to determine temporal resolution in aggregation operations
  [#340](https://github.com/CCI-Tools/cate/issues/340)
* Only allow valid python identifiers as resource names
  [#436](https://github.com/CCI-Tools/cate/issues/436)
* OS X installation error
  [#438](https://github.com/CCI-Tools/cate/issues/438)

## Version 0.9.0

### Improvements and new Features

* Added check if copying/downloading DS failed without any progress/complete files
  if so, remove empty DS
  [#375](https://github.com/CCI-Tools/cate/issues/375)
* Min/max computation should be monitored
  [#384](https://github.com/CCI-Tools/cate/issues/384)
* Added API to annotate deprecated operations and operation input/outputs.
  Refer to `op`, `op_input`, `op_output` decorators in `cate.op`.
  [#381](https://github.com/CCI-Tools/cate/issues/381)
* Configure default color maps
  [#372](https://github.com/CCI-Tools/cate/issues/372)
* Hide problematic ODP data sources
  [#368](https://github.com/CCI-Tools/cate/issues/368)
* Coregistration operation now works on n-dimensional datasets
  [#36](https://github.com/CCI-Tools/cate/issues/36)
* Add use case 2 script [#327](https://github.com/CCI-Tools/cate/issues/327)
  and [#146](https://github.com/CCI-Tools/cate/issues/146)
* long_term_average, temporal_aggregation, detect_outliers, spatial_subset and plot now work with both - datasets and dataframes.
* Unified backend of CLI and GUI on WebSocket [#120](https://github.com/CCI-Tools/cate/issues/120)
  As the GUI uses WebSocket, this remove a bit of duplicated code.
* The `pearson_correlation` operation has been split into two operations:
  * `pearson_correlation_simple` that produces a single pair of a correlation
    coefficient and a probability value for the given timeseries.
  * `pearson_correlation_map` produces a map of correlation coefficients and p-values
    and outputs this as a dataset that can be worked with further.
  Performance of pearson correlation has been radically improved. In addition, the operations can now
  accept both, a dataset and a dataframe and a map can be created also by
  performing correlation of a single timeseries against all spatial points in the
  other dataset.
* A uniform way of handling spatiotemporal global attributes has been introduced
* External executables such as the *CCI Land Cover User Tool*, the *CCI SST Regridding Tool*, or
  the *MPI Climate Data Operators* can now be registered as operations.
* In summary, workflows can now have steps of the following types:
  - A step that invokes a registered Cate operation, which is the default
    ```json
    {
         "op": <qualified op name>
    }
    ```
  - A step that invokes an external executable
    ```json
    {
         "command": <command pattern>,
         "cwd": <current working directory>
         "env": <dict of environment variables>
    }
    ```
  - A step that invokes another (JSON) workflow
    ```json
    {
         "workflow": <workflow JSON path>
    }
    ```
  - A step that executes a Python expression
    ```json
    {
         "expression": <Python expression>
    }
    ```
* Searching data sources from the CLI using "cate ds list -n" now matches against id and title
* Added `plot_scatter` and `plot_contour` operations ([#278](https://github.com/CCI-Tools/cate/issues/278)).
* Most `plot_` operations now have a new `title` parameter.
* A function annotated by one of the operator decorators (`@op`, `@op_input`, `@op_return`, `@op_output`)
  will be turned into an *operation registration* which is also callable.
  Calling the *operation registration* will validate all inputs and then pass arguments and
  keyword-arguments to the actual, original function.
* New `FileLike` type.
* Changed the JSON object representation of a (xarray/NetCDF-CF) variable to include all variable
  attributes. This changes the the response of various REST/WebSocket calls that return a workspace.


### Fixes

* Fixed reading datasource temporal coverage from config file (obsolete format)
  [#373](https://github.com/CCI-Tools/cate/issues/373)
* Merged (removed duplicated) meta information in datasource config file
  [#301](https://github.com/CCI-Tools/cate/issues/301)
* Land Cover CCI display must use dedicated color map
  [#364](https://github.com/CCI-Tools/cate/issues/364)
* Land Cover CCI data display wrongly positioned (temp. hack!)
  [#361](https://github.com/CCI-Tools/cate/issues/361)
* Make alpha blending work for all color maps
  [#360](https://github.com/CCI-Tools/cate/issues/360)
* CLI monitor not working
  [#353](https://github.com/CCI-Tools/cate/issues/353)
* GUI-Preferences for data store files do not overwrite conf.py
  [#350](https://github.com/CCI-Tools/cate/issues/350)
* Filter 't0' in the `make_local` step of **SOILMOISTURE** data sources to make the data usable
  [#326](https://github.com/CCI-Tools/cate/issues/326)
* Updated information about temporal, spatial coverage and variables of copied from ODP data sources (constraint-aware)
  [#315](https://github.com/CCI-Tools/cate/issues/315)
* Verify operations against the operation development checklist to ensure some
  quality baseline.
  [#291](https://github.com/CCI-Tools/cate/issues/291)
* Use only tags from a predefined set (maybe module name && list in developers' guide)
  [#280](https://github.com/CCI-Tools/cate/issues/280)
* Added option to use open_dataset in workflow with automatic copying remote data source and reusing/re-opening previusly copied data (constraint-aware)
  [#287](https://github.com/CCI-Tools/cate/issues/287)
* Generate unique default ID for local copies of remote data sources (constraint-aware)
  [#277](https://github.com/CCI-Tools/cate/issues/277)
* Coregistration works with n-dimensional datasets
  [#36](https://github.com/CCI-Tools/cate/issues/36)
  [#348](https://github.com/CCI-Tools/cate/issues/348)
* Date and time columns in CSV data are converted into datetime objects
* Fix use case 6 script
* Fix #320 (wrong file dialog for enso_nino34 operation in GUI)
* Fix temporal coverage for ODP datasets that are listed as a single dataset in the CSW and as multiple in the ESGF
* Fixed [#309](https://github.com/CCI-Tools/cate/issues/309)
* Ensure that our tile size matches the expected tile size: resize and fill in background value.
* Take tile size from dask, this should yield to better performance
* Fixed [#299](https://github.com/CCI-Tools/cate/issues/299)
    * renamed property `cate.core.ds.DataSource.name` to `id` 
    * renamed property `cate.core.ds.DataStore.name` to `id` 
    * renamed and changed signature of function `cate.core.ds.DataStore.query_data_sources(..., name=None)` 
      to `find_data_sources(..., id=None, query_expr=None)`
    * changed signature of method `cate.core.ds.DataStore.query(name, ...)` to `query(id=None, query_expr=None, ...)`
    * renamed and changed signature of method `cate.core.ds.DataSource.matches_filter(name)` to `matches(id=None, query_expr=None)`
    * added `title` property to `cate.core.ds.DataStore` and `cate.core.ds.DataSource`
    * made use of the new `id` and `title` properties of both `DataStore` and `DataSource` in their 
      JSON representations.
* Fixed [#294](https://github.com/CCI-Tools/cate/issues/294)
* Fixed [#286](https://github.com/CCI-Tools/cate/issues/286)
* Fixed [#285](https://github.com/CCI-Tools/cate/issues/285)
* Fixed [#283](https://github.com/CCI-Tools/cate/issues/283)
* Fixed [#281](https://github.com/CCI-Tools/cate/issues/281)
* Fixed [#270](https://github.com/CCI-Tools/cate/issues/270)
* Fixed [#273](https://github.com/CCI-Tools/cate/issues/273)
* Fixed [#262](https://github.com/CCI-Tools/cate/issues/262)
* Fixed [#201](https://github.com/CCI-Tools/cate/issues/201)
* Fixed [#223](https://github.com/CCI-Tools/cate/issues/223)
* Fixed [#267](https://github.com/CCI-Tools/cate/issues/267)
* Fixed a problem with getting the variable statistics for variables with more that 3 dimensions
* Switch CSW to same URL as the ODP
* JSON-RPC protocol changed slightly: method `__cancelJob__` has been renamed to `__cancel__`
  and its only parameter `jobId` became `id`.
* Fixed packaging location of file `countries.geojson` so that Cate Desktop can display it
* Fixed [#259](https://github.com/CCI-Tools/cate/issues/259)
* Fixed problem when the `lon` or `lat` coordinate variables were empty.
  See comments in [#276](https://github.com/CCI-Tools/cate/issues/276).


## Version 0.8.0

### Improvements and new Features

* Various documentation updates.
* `cate.webapi.websocket` now understands the operations
  `clean_workspace(base_dir)` and `delete_workspace_resource(basedir, res_name)`.

### Fixes

* Fixed wrong error message that was raised, when attempting to delete a resource on which other steps
  still depend on.
* Fixed [#263](https://github.com/CCI-Tools/cate/issues/263)
* Fixed [#257](https://github.com/CCI-Tools/cate/issues/257)

## Version 0.7.0

Initial version for testing.<|MERGE_RESOLUTION|>--- conflicted
+++ resolved
@@ -1,12 +1,9 @@
 ## Version 2.0.0.dev17 (in development)
 
-<<<<<<< HEAD
+* Fixed display of CCI Sea Level MSLAMPH data [#722](https://github.com/CCI-Tools/cate/issues/722)
 * Improve indexers to first do a validation with respect to the available dimensions and the selected remaining_dims
   [#730](https://github.com/CCI-Tools/cate/issues/730)
 * Improve plotting capabilities to allow multi-variable plotting and format specification [#704](https://github.com/CCI-Tools/cate/issues/704)
-=======
-* Fixed display of CCI Sea Level MSLAMPH data [#722](https://github.com/CCI-Tools/cate/issues/722)
->>>>>>> 9461bbb0
 * Fixed code signing issue during the installer build on MacOS and Windows [#726](https://github.com/CCI-Tools/cate/issues/726)
 * Fixed Cate Desktop failed to start (in Ubuntu 18) due to missing .so [#729](https://github.com/CCI-Tools/cate/issues/729)
 * Fixed Cate Desktop failed to start (in Windows) due to unable to find dll files [#725](https://github.com/CCI-Tools/cate/issues/725)
