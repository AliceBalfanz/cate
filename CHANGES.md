## Changes in version 0.9.0.dev4

<<<<<<< HEAD
* pearson_correlation has been split into two operations.
  pearson_correlation_simple that produces a single pair of a correlation
  coefficient and a probability value for the given timeseries.
  pearson_correlation_map produces a map of correlation coefficients and p_values
  and outputs this as a dataset that can be worked with further.

* Performance of pearson correlation has been radically improved, the operations can now
  accept both, a dataset and a dataframe and a map can be created also by
  performing correlation of a single timeseries against all spatial points in the
  other dataset.

* A uniform way for handling global spatiotemporal attributes has been added
=======
### Operation Improvements

* The `pearson_correlation` operation has been split into two operations:
  * `pearson_correlation_simple` that produces a single pair of a correlation
    coefficient and a probability value for the given timeseries.
  * `pearson_correlation_map` produces a map of correlation coefficients and p-values
    and outputs this as a dataset that can be worked with further.
    
  Performance of pearson correlation has been radically improved. In addition, the operations can now
  accept both, a dataset and a dataframe and a map can be created also by
  performing correlation of a single timeseries against all spatial points in the
  other dataset.
* External executables such as the *CCI Land Cover User Tool*, the *CCI SST Regridding Tool*, or
  the *MPI Climate Data Operators* can now be registered as operations. (ONGOING)

### Issues Fixed
>>>>>>> e29c1d6a

* Fixed [#285](https://github.com/CCI-Tools/cate-core/issues/285)
* Fixed [#283](https://github.com/CCI-Tools/cate-core/issues/283)
* Fixed [#281](https://github.com/CCI-Tools/cate-core/issues/281)
* Fixed [#270](https://github.com/CCI-Tools/cate-core/issues/270)
* Fixed [#273](https://github.com/CCI-Tools/cate-core/issues/273)
* Fixed [#262](https://github.com/CCI-Tools/cate-core/issues/262)
* Fixed [#201](https://github.com/CCI-Tools/cate-core/issues/201)
* Fixed [#294](https://github.com/CCI-Tools/cate-core/issues/294)
* Fixed [#223](https://github.com/CCI-Tools/cate-core/issues/223)

## Changes in version 0.9.0.dev3

* Fixed packaging location of file `countries.geojson` so that Cate Desktop can display it

## Changes in version 0.9.0.dev2

### Improvements and new Features

* Added `plot_scatter` and `plot_contour` operations ([#278](https://github.com/CCI-Tools/cate-core/issues/278)).
* Most `plot_` operations now have a new `title` parameter.

### Fixes

* Fixed [#259](https://github.com/CCI-Tools/cate-core/issues/259)
* Fixed problem when the `lon` or `lat` coordinate variables were empty.
  See comments in [#276](https://github.com/CCI-Tools/cate-core/issues/276).

## Changes in version 0.9.0.dev1

* A function annotated by one of the operator decorators (`@op`, `@op_input`, `@op_return`, `@op_output`) 
  will be turned into an *operation registration* which is also callable.
  Calling the *operation registration* will validate all inputs and then pass arguments and 
  keyword-arguments to the actual, original function.
* New `FileLike` type.    
* Changed the JSON object representation of a (xarray/NetCDF-CF) variable to include all variable 
  attributes. This changes the the response of various REST/WebSocket calls that return a workspace.
  
## Changes in version 0.8.0rc7.dev1

* Fixed wrong error message that was raised, when attempting to delete a resource on which other steps 
  still depend on.
* Various documentation updates.

## Changes in version 0.8.0rc6

* `cate.webapi.websocket` now understands the operations 
  `clean_workspace(base_dir)` and `delete_workspace_resource(basedir, res_name)`.
* Fixed [#263](https://github.com/CCI-Tools/cate-core/issues/263)
* Fixed [#257](https://github.com/CCI-Tools/cate-core/issues/257)<|MERGE_RESOLUTION|>--- conflicted
+++ resolved
@@ -1,19 +1,5 @@
 ## Changes in version 0.9.0.dev4
 
-<<<<<<< HEAD
-* pearson_correlation has been split into two operations.
-  pearson_correlation_simple that produces a single pair of a correlation
-  coefficient and a probability value for the given timeseries.
-  pearson_correlation_map produces a map of correlation coefficients and p_values
-  and outputs this as a dataset that can be worked with further.
-
-* Performance of pearson correlation has been radically improved, the operations can now
-  accept both, a dataset and a dataframe and a map can be created also by
-  performing correlation of a single timeseries against all spatial points in the
-  other dataset.
-
-* A uniform way for handling global spatiotemporal attributes has been added
-=======
 ### Operation Improvements
 
 * The `pearson_correlation` operation has been split into two operations:
@@ -28,9 +14,9 @@
   other dataset.
 * External executables such as the *CCI Land Cover User Tool*, the *CCI SST Regridding Tool*, or
   the *MPI Climate Data Operators* can now be registered as operations. (ONGOING)
+* A uniform way of handling spatiotemporal global attributes has been introduced
 
 ### Issues Fixed
->>>>>>> e29c1d6a
 
 * Fixed [#285](https://github.com/CCI-Tools/cate-core/issues/285)
 * Fixed [#283](https://github.com/CCI-Tools/cate-core/issues/283)
