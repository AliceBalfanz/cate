<<<<<<< HEAD
## Version 2.0.0.dev4 (in dev)

* Select long rectangles with ``subset_spatial()``
  [#541](https://github.com/CCI-Tools/cate/issues/541)
* Improve performance of ``subset_spatial()``, especially when masking complex polygons
  [#508](https://github.com/CCI-Tools/cate/issues/508)
* Select all pixels that are crossed by the given polygon in ``subset_spatial()``
  [#560](https://github.com/CCI-Tools/cate/issues/560)
* Enable ``subset_spatial()`` to work with all valid polygons, including sub-pixel ones.
  [#507](https://github.com/CCI-Tools/cate/issues/507)
* By default ``plot_map()`` and ``animate_map()`` now produce colormesh (pixel) plots.
  [#559](https://github.com/CCI-Tools/cate/issues/507)
=======
## Version 2.0.0.dev5 (in dev) 
>>>>>>> 50742652

## Version 2.0.0.dev4 

## Version 2.0.0.dev3

* Operation to perform arbitrary dataset math
  [#556](https://github.com/CCI-Tools/cate/issues/556)
* New parameter `interval` for `animate_map()`


## Version 2.0.0.dev2

### Fixes

* CF valid_range not respected in data visualisation
  [#537](https://github.com/CCI-Tools/cate/issues/537)

## Version 2.0.0.dev1

### Improvements and new Features

* Added `data_frame_min(df)` and `data_frame_max(df)` operations to select features by min/max
  [#492](https://github.com/CCI-Tools/cate/issues/492)
* Added `data_frame_query(df, expr)` operation to query features
  [#486](https://github.com/CCI-Tools/cate/issues/486).
  If the data frame `df` contains a geometry column (a `GeoDataFrame` object),
  then the query expression `expr` can also contain geometric relationship tests,
  for example the expression
  `"population > 100000 and @within('-20, 40, 20, 80')"`
  could be used on a data frame to query for larger cities in Europe.
* Removed operation `read_geo_data_collection`. The preferred operation to read
  feature attribute tables ("data frames") with geometries from ESRI Shapefiles and GeoJSON files is
  `read_geo_data_frame`.
* CLI now launches a lot faster, e.g. try now `cate -h`
  [#58](https://github.com/CCI-Tools/cate/issues/58)
* Cate can now produce animated figures
  [#86](https://github.com/CCI-Tools/cate/issues/86)

### Fixes

* Be tolerant of "invalid" geometries passed to operations expecting
  polygon WKT values
  [#506](https://github.com/CCI-Tools/cate/issues/506)
* Cate wont work if installed on drive other than home drive
  [#466](https://github.com/CCI-Tools/cate/issues/466)
* Region constraint'-option for AEROSOL dataset returns 'code 20' error
  [#462](https://github.com/CCI-Tools/cate/issues/462)
* Address problems of a user working with Cloud and Aerosol
  [#478](https://github.com/CCI-Tools/cate/issues/478)
* Most projections not working in plot operations
  [#524](https://github.com/CCI-Tools/cate/issues/524)
* Resolve an index operation documentation issue
  [#496](https://github.com/CCI-Tools/cate/issues/496)
* Resolve a bug with wrong file open mode
  [#497](https://github.com/CCI-Tools/cate/issues/497)

## Version 1.0 (10.10.2017)

### Improvements and new Features

* List only data sources tested by the champion users
  [#435](https://github.com/CCI-Tools/cate/issues/435)
* Global temporal attributes are adjusted automatically when opening new datasets
* Global temporal attributes are adjusted automatically when converting from data frames
* Normalization and subsetting operation implementation logic is refactored out to util so that it can be re-used throughout Cate

### Fixes

* Get rid of Python user warnings
  [#446](https://github.com/CCI-Tools/cate/issues/446)
* Missing static background map
  [#453](https://github.com/CCI-Tools/cate/issues/453)
* Fixed displaying broken/incomplete/canceled data sources on local data sources list
  [#375](https://github.com/CCI-Tools/cate/issues/375)
* Generated resource names not always unique
  [#391](https://github.com/CCI-Tools/cate/issues/391)
* Multiple concurrent attempts to load the ODP index now always return the same result
  [#386](https://github.com/CCI-Tools/cate/issues/386)
* Use global temporal attributes to determine temporal resolution in aggregation operations
  [#340](https://github.com/CCI-Tools/cate/issues/340)
* Only allow valid python identifiers as resource names
  [#436](https://github.com/CCI-Tools/cate/issues/436)
* OS X installation error
  [#438](https://github.com/CCI-Tools/cate/issues/438)

## Version 0.9.0

### Improvements and new Features

* Added check if copying/downloading DS failed without any progress/complete files
  if so, remove empty DS
  [#375](https://github.com/CCI-Tools/cate/issues/375)
* Min/max computation should be monitored
  [#384](https://github.com/CCI-Tools/cate/issues/384)
* Added API to annotate deprecated operations and operation input/outputs.
  Refer to `op`, `op_input`, `op_output` decorators in `cate.op`.
  [#381](https://github.com/CCI-Tools/cate/issues/381)
* Configure default color maps
  [#372](https://github.com/CCI-Tools/cate/issues/372)
* Hide problematic ODP data sources
  [#368](https://github.com/CCI-Tools/cate/issues/368)
* Coregistration operation now works on n-dimensional datasets
  [#36](https://github.com/CCI-Tools/cate/issues/36)
* Add use case 2 script [#327](https://github.com/CCI-Tools/cate/issues/327)
  and [#146](https://github.com/CCI-Tools/cate/issues/146)
* long_term_average, temporal_aggregation, detect_outliers, spatial_subset and plot now work with both - datasets and dataframes.
* Unified backend of CLI and GUI on WebSocket [#120](https://github.com/CCI-Tools/cate/issues/120)
  As the GUI uses WebSocket, this remove a bit of duplicated code.
* The `pearson_correlation` operation has been split into two operations:
  * `pearson_correlation_simple` that produces a single pair of a correlation
    coefficient and a probability value for the given timeseries.
  * `pearson_correlation_map` produces a map of correlation coefficients and p-values
    and outputs this as a dataset that can be worked with further.
  Performance of pearson correlation has been radically improved. In addition, the operations can now
  accept both, a dataset and a dataframe and a map can be created also by
  performing correlation of a single timeseries against all spatial points in the
  other dataset.
* A uniform way of handling spatiotemporal global attributes has been introduced
* External executables such as the *CCI Land Cover User Tool*, the *CCI SST Regridding Tool*, or
  the *MPI Climate Data Operators* can now be registered as operations.
* In summary, workflows can now have steps of the following types:
  - A step that invokes a registered Cate operation, which is the default
    ```json
    {
         "op": <qualified op name>
    }
    ```
  - A step that invokes an external executable
    ```json
    {
         "command": <command pattern>,
         "cwd": <current working directory>
         "env": <dict of environment variables>
    }
    ```
  - A step that invokes another (JSON) workflow
    ```json
    {
         "workflow": <workflow JSON path>
    }
    ```
  - A step that executes a Python expression
    ```json
    {
         "expression": <Python expression>
    }
    ```
* Searching data sources from the CLI using "cate ds list -n" now matches against id and title
* Added `plot_scatter` and `plot_contour` operations ([#278](https://github.com/CCI-Tools/cate/issues/278)).
* Most `plot_` operations now have a new `title` parameter.
* A function annotated by one of the operator decorators (`@op`, `@op_input`, `@op_return`, `@op_output`)
  will be turned into an *operation registration* which is also callable.
  Calling the *operation registration* will validate all inputs and then pass arguments and
  keyword-arguments to the actual, original function.
* New `FileLike` type.
* Changed the JSON object representation of a (xarray/NetCDF-CF) variable to include all variable
  attributes. This changes the the response of various REST/WebSocket calls that return a workspace.


### Fixes

* Fixed reading datasource temporal coverage from config file (obsolete format)
  [#373](https://github.com/CCI-Tools/cate/issues/373)
* Merged (removed duplicated) meta information in datasource config file
  [#301](https://github.com/CCI-Tools/cate/issues/301)
* Land Cover CCI display must use dedicated color map
  [#364](https://github.com/CCI-Tools/cate/issues/364)
* Land Cover CCI data display wrongly positioned (temp. hack!)
  [#361](https://github.com/CCI-Tools/cate/issues/361)
* Make alpha blending work for all color maps
  [#360](https://github.com/CCI-Tools/cate/issues/360)
* CLI monitor not working
  [#353](https://github.com/CCI-Tools/cate/issues/353)
* GUI-Preferences for data store files do not overwrite conf.py
  [#350](https://github.com/CCI-Tools/cate/issues/350)
* Filter 't0' in the `make_local` step of **SOILMOISTURE** data sources to make the data usable
  [#326](https://github.com/CCI-Tools/cate/issues/326)
* Updated information about temporal, spatial coverage and variables of copied from ODP data sources (constraint-aware)
  [#315](https://github.com/CCI-Tools/cate/issues/315)
* Verify operations against the operation development checklist to ensure some
  quality baseline.
  [#291](https://github.com/CCI-Tools/cate/issues/291)
* Use only tags from a predefined set (maybe module name && list in developers' guide)
  [#280](https://github.com/CCI-Tools/cate/issues/280)
* Added option to use open_dataset in workflow with automatic copying remote data source and reusing/re-opening previusly copied data (constraint-aware)
  [#287](https://github.com/CCI-Tools/cate/issues/287)
* Generate unique default ID for local copies of remote data sources (constraint-aware)
  [#277](https://github.com/CCI-Tools/cate/issues/277)
* Coregistration works with n-dimensional datasets
  [#36](https://github.com/CCI-Tools/cate/issues/36)
  [#348](https://github.com/CCI-Tools/cate/issues/348)
* Date and time columns in CSV data are converted into datetime objects
* Fix use case 6 script
* Fix #320 (wrong file dialog for enso_nino34 operation in GUI)
* Fix temporal coverage for ODP datasets that are listed as a single dataset in the CSW and as multiple in the ESGF
* Fixed [#309](https://github.com/CCI-Tools/cate/issues/309)
* Ensure that our tile size matches the expected tile size: resize and fill in background value.
* Take tile size from dask, this should yield to better performance
* Fixed [#299](https://github.com/CCI-Tools/cate/issues/299)
    * renamed property `cate.core.ds.DataSource.name` to `id` 
    * renamed property `cate.core.ds.DataStore.name` to `id` 
    * renamed and changed signature of function `cate.core.ds.DataStore.query_data_sources(..., name=None)` 
      to `find_data_sources(..., id=None, query_expr=None)`
    * changed signature of method `cate.core.ds.DataStore.query(name, ...)` to `query(id=None, query_expr=None, ...)`
    * renamed and changed signature of method `cate.core.ds.DataSource.matches_filter(name)` to `matches(id=None, query_expr=None)`
    * added `title` property to `cate.core.ds.DataStore` and `cate.core.ds.DataSource`
    * made use of the new `id` and `title` properties of both `DataStore` and `DataSource` in their 
      JSON representations.
* Fixed [#294](https://github.com/CCI-Tools/cate/issues/294)
* Fixed [#286](https://github.com/CCI-Tools/cate/issues/286)
* Fixed [#285](https://github.com/CCI-Tools/cate/issues/285)
* Fixed [#283](https://github.com/CCI-Tools/cate/issues/283)
* Fixed [#281](https://github.com/CCI-Tools/cate/issues/281)
* Fixed [#270](https://github.com/CCI-Tools/cate/issues/270)
* Fixed [#273](https://github.com/CCI-Tools/cate/issues/273)
* Fixed [#262](https://github.com/CCI-Tools/cate/issues/262)
* Fixed [#201](https://github.com/CCI-Tools/cate/issues/201)
* Fixed [#223](https://github.com/CCI-Tools/cate/issues/223)
* Fixed [#267](https://github.com/CCI-Tools/cate/issues/267)
* Fixed a problem with getting the variable statistics for variables with more that 3 dimensions
* Switch CSW to same URL as the ODP
* JSON-RPC protocol changed slightly: method `__cancelJob__` has been renamed to `__cancel__`
  and its only parameter `jobId` became `id`.
* Fixed packaging location of file `countries.geojson` so that Cate Desktop can display it
* Fixed [#259](https://github.com/CCI-Tools/cate/issues/259)
* Fixed problem when the `lon` or `lat` coordinate variables were empty.
  See comments in [#276](https://github.com/CCI-Tools/cate/issues/276).


## Version 0.8.0

### Improvements and new Features

* Various documentation updates.
* `cate.webapi.websocket` now understands the operations
  `clean_workspace(base_dir)` and `delete_workspace_resource(basedir, res_name)`.

### Fixes

* Fixed wrong error message that was raised, when attempting to delete a resource on which other steps
  still depend on.
* Fixed [#263](https://github.com/CCI-Tools/cate/issues/263)
* Fixed [#257](https://github.com/CCI-Tools/cate/issues/257)

## Version 0.7.0

Initial version for testing.<|MERGE_RESOLUTION|>--- conflicted
+++ resolved
@@ -1,5 +1,4 @@
-<<<<<<< HEAD
-## Version 2.0.0.dev4 (in dev)
+## Version 2.0.0.dev5 (in dev)
 
 * Select long rectangles with ``subset_spatial()``
   [#541](https://github.com/CCI-Tools/cate/issues/541)
@@ -11,9 +10,6 @@
   [#507](https://github.com/CCI-Tools/cate/issues/507)
 * By default ``plot_map()`` and ``animate_map()`` now produce colormesh (pixel) plots.
   [#559](https://github.com/CCI-Tools/cate/issues/507)
-=======
-## Version 2.0.0.dev5 (in dev) 
->>>>>>> 50742652
 
 ## Version 2.0.0.dev4 
 
