import os.path
<<<<<<< HEAD
from collections import OrderedDict
from unittest import TestCase
=======
import os.path
>>>>>>> d0f61559
import sys
from collections import OrderedDict
from unittest import TestCase

import xarray as xr

from cate.core.op import OpRegistry, op, op_input, op_return, op_output, OP_REGISTRY
from cate.core.op import new_executable_op, new_expression_op
from cate.core.types import FileLike, VarName
from cate.util.misc import object_to_qualified_name
from cate.util.monitor import Monitor
from cate.util.opmetainf import OpMetaInfo

MONITOR = OpMetaInfo.MONITOR_INPUT_NAME
RETURN = OpMetaInfo.RETURN_OUTPUT_NAME

DIR = os.path.dirname(__file__)
SOILMOISTURE_NC = os.path.join(DIR, 'test_data', 'small',
                               'ESACCI-SOILMOISTURE-L3S-SSMV-COMBINED-20000101000000-fv02.2.nc')

MAKE_ENTROPY_EXE = sys.executable + " " + os.path.join(DIR, 'executables', 'mkentropy.py')
FILTER_DS_EXE = sys.executable + " " + os.path.join(DIR, 'executables', 'filterds.py')


class OpTest(TestCase):
    def setUp(self):
        self.registry = OpRegistry()

    def tearDown(self):
        self.registry = None

    def test_new_executable_op_without_ds(self):
        op = new_executable_op(OpMetaInfo('make_entropy',
                                          input_dict={
                                              'num_steps': {'data_type': int},
                                              'period': {'data_type': float},
                                          },
                                          output_dict={
                                              'return': {'data_type': int}
                                          }),
                               MAKE_ENTROPY_EXE + " {num_steps} {period}")
        exit_code = op(num_steps=5, period=0.05)
        self.assertEqual(exit_code, 0)

    def test_new_executable_op_with_ds_file(self):
        op = new_executable_op(OpMetaInfo('filter_ds',
                                          input_dict={
                                              'ifile': {'data_type': FileLike},
                                              'ofile': {'data_type': FileLike},
                                              'var': {'data_type': VarName},
                                          },
                                          output_dict={
                                              'return': {'data_type': int}
                                          }),
                               FILTER_DS_EXE + " {ifile} {ofile} {var}")
        ofile = os.path.join(DIR, 'test_data', 'filter_ds.nc')
        if os.path.isfile(ofile):
            os.remove(ofile)
        exit_code = op(ifile=SOILMOISTURE_NC, ofile=ofile, var='sm')
        self.assertEqual(exit_code, 0)
        self.assertTrue(os.path.isfile(ofile))
        os.remove(ofile)

    def test_new_executable_op_with_ds_in_mem(self):
        op = new_executable_op(OpMetaInfo('filter_ds',
                                          input_dict={
                                              'ds': {
                                                  'data_type': xr.Dataset,
                                                  'write_to': 'ifile'
                                              },
                                              'var': {
                                                  'data_type': VarName
                                              },
                                          },
                                          output_dict={
                                              'return': {
                                                  'data_type': xr.Dataset,
                                                  'read_from': 'ofile'
                                              }
                                          }),
                               FILTER_DS_EXE + " {ifile} {ofile} {var}")
        ds = xr.open_dataset(SOILMOISTURE_NC)
        ds_out = op(ds=ds, var='sm')
        self.assertIsNotNone(ds_out)
        self.assertIsNotNone('sm' in ds_out)

    def test_new_expression_op(self):
        op = new_expression_op(OpMetaInfo('add_xy',
                                          input_dict={
                                              'x': {'data_type': float},
                                              'y': {'data_type': float},
                                          },
                                          output_dict={
                                              'return': {'data_type': float}
                                          }),
                               'x + y')
        z = op(x=1.2, y=2.4)
        self.assertEqual(z, 1.2 + 2.4)

    def test_plain_function(self):
        def f(a: float, b, c, u=3, v='A', w=4.9) -> str:
            """Hi, I am f!"""
            return str(a + b + c + u + len(v) + w)

        registry = self.registry
        added_op_reg = registry.add_op(f)
        self.assertIsNotNone(added_op_reg)

        with self.assertRaises(ValueError):
            registry.add_op(f, fail_if_exists=True)

        self.assertIs(registry.add_op(f, fail_if_exists=False), added_op_reg)

        op_reg = registry.get_op(object_to_qualified_name(f))
        self.assertIs(op_reg, added_op_reg)
        self.assertIs(op_reg.wrapped_op, f)
        expected_inputs = OrderedDict()
        expected_inputs['a'] = dict(position=0, data_type=float)
        expected_inputs['b'] = dict(position=1)
        expected_inputs['c'] = dict(position=2)
        expected_inputs['u'] = dict(position=3, default_value=3, data_type=int)
        expected_inputs['v'] = dict(position=4, default_value='A', data_type=str)
        expected_inputs['w'] = dict(position=5, default_value=4.9, data_type=float)
        expected_outputs = OrderedDict()
        expected_outputs[RETURN] = dict(data_type=str)
        self._assertMetaInfo(op_reg.op_meta_info,
                             object_to_qualified_name(f),
                             dict(description='Hi, I am f!'),
                             expected_inputs,
                             expected_outputs)

        removed_op_reg = registry.remove_op(f)
        self.assertIs(removed_op_reg, op_reg)
        op_reg = registry.get_op(object_to_qualified_name(f))
        self.assertIsNone(op_reg)

        with self.assertRaises(ValueError):
            registry.remove_op(f, fail_if_not_exists=True)

    def test_decorated_function(self):
        @op(registry=self.registry)
        def f_op(a: float, b, c, u=3, v='A', w=4.9) -> str:
            """Hi, I am f_op!"""
            return str(a + b + c + u + len(v) + w)

        with self.assertRaises(ValueError):
            # must exist
            self.registry.add_op(f_op, fail_if_exists=True)

        op_reg = self.registry.get_op(object_to_qualified_name(f_op))
        expected_inputs = OrderedDict()
        expected_inputs['a'] = dict(position=0, data_type=float)
        expected_inputs['b'] = dict(position=1)
        expected_inputs['c'] = dict(position=2)
        expected_inputs['u'] = dict(position=3, default_value=3, data_type=int)
        expected_inputs['v'] = dict(position=4, default_value='A', data_type=str)
        expected_inputs['w'] = dict(position=5, default_value=4.9, data_type=float)
        expected_outputs = OrderedDict()
        expected_outputs[RETURN] = dict(data_type=str)
        self._assertMetaInfo(op_reg.op_meta_info,
                             object_to_qualified_name(f_op),
                             dict(description='Hi, I am f_op!'),
                             expected_inputs,
                             expected_outputs)

    def test_decorated_function_with_inputs_and_outputs(self):
        @op_input('a', value_range=[0., 1.], registry=self.registry)
        @op_input('v', value_set=['A', 'B', 'C'], registry=self.registry)
        @op_return(registry=self.registry)
        def f_op_inp_ret(a: float, b, c, u=3, v='A', w=4.9) -> str:
            """Hi, I am f_op_inp_ret!"""
            return str(a + b + c + u + len(v) + w)

        with self.assertRaises(ValueError):
            # must exist
            self.registry.add_op(f_op_inp_ret, fail_if_exists=True)

        op_reg = self.registry.get_op(object_to_qualified_name(f_op_inp_ret))
        expected_inputs = OrderedDict()
        expected_inputs['a'] = dict(position=0, data_type=float, value_range=[0., 1.])
        expected_inputs['b'] = dict(position=1)
        expected_inputs['c'] = dict(position=2)
        expected_inputs['u'] = dict(position=3, default_value=3, data_type=int)
        expected_inputs['v'] = dict(position=4, default_value='A', data_type=str, value_set=['A', 'B', 'C'])
        expected_inputs['w'] = dict(position=5, default_value=4.9, data_type=float)
        expected_outputs = OrderedDict()
        expected_outputs[RETURN] = dict(data_type=str)
        self._assertMetaInfo(op_reg.op_meta_info,
                             object_to_qualified_name(f_op_inp_ret),
                             dict(description='Hi, I am f_op_inp_ret!'),
                             expected_inputs,
                             expected_outputs)

    def _assertMetaInfo(self, op_meta_info: OpMetaInfo,
                        expected_name: str,
                        expected_header: dict,
                        expected_input: OrderedDict,
                        expected_output: OrderedDict):
        self.assertIsNotNone(op_meta_info)
        self.assertEqual(op_meta_info.qualified_name, expected_name)
        self.assertEqual(op_meta_info.header, expected_header)
        self.assertEqual(OrderedDict(op_meta_info.inputs), expected_input)
        self.assertEqual(OrderedDict(op_meta_info.outputs), expected_output)

    def test_function_validation(self):
        @op_input('x', registry=self.registry, data_type=float, value_range=[0.1, 0.9], default_value=0.5)
        @op_input('y', registry=self.registry)
        @op_input('a', registry=self.registry, data_type=int, value_set=[1, 4, 5])
        @op_return(registry=self.registry, data_type=float)
        def f(x, y: float, a=4):
            return a * x + y if a != 5 else 'foo'

        self.assertIs(f, self.registry.get_op(f))
        self.assertEqual(f.op_meta_info.inputs['x'].get('data_type', None), float)
        self.assertEqual(f.op_meta_info.inputs['x'].get('value_range', None), [0.1, 0.9])
        self.assertEqual(f.op_meta_info.inputs['x'].get('default_value', None), 0.5)
        self.assertEqual(f.op_meta_info.inputs['x'].get('position', None), 0)
        self.assertEqual(f.op_meta_info.inputs['y'].get('data_type', None), float)
        self.assertEqual(f.op_meta_info.inputs['y'].get('position', None), 1)
        self.assertEqual(f.op_meta_info.inputs['a'].get('data_type', None), int)
        self.assertEqual(f.op_meta_info.inputs['a'].get('value_set', None), [1, 4, 5])
        self.assertEqual(f.op_meta_info.inputs['a'].get('default_value', None), 4)
        self.assertEqual(f.op_meta_info.inputs['a'].get('position', None), 2)
        self.assertEqual(f.op_meta_info.outputs[RETURN].get('data_type', None), float)

        self.assertEqual(f(y=1, x=0.2), 4 * 0.2 + 1)
        self.assertEqual(f(y=3), 4 * 0.5 + 3)
        self.assertEqual(f(0.6, y=3, a=1), 1 * 0.6 + 3.0)

        with self.assertRaises(ValueError) as cm:
            f(y=1, x=8)
        self.assertEqual(str(cm.exception),
                         "input 'x' for operation 'test.core.test_op.f' must be in range [0.1, 0.9]")

        with self.assertRaises(ValueError) as cm:
            f(y=None, x=0.2)
        self.assertEqual(str(cm.exception),
                         "input 'y' for operation 'test.core.test_op.f' is not nullable")

        with self.assertRaises(ValueError) as cm:
            f(y=0.5, x=0.2, a=2)
        self.assertEqual(str(cm.exception),
                         "input 'a' for operation 'test.core.test_op.f' must be one of [1, 4, 5]")

        with self.assertRaises(ValueError) as cm:
            f(x=0, y=3.)
        self.assertEqual(str(cm.exception),
                         "input 'x' for operation 'test.core.test_op.f' must be in range [0.1, 0.9]")

        with self.assertRaises(ValueError) as cm:
            f(x='A', y=3.)
        self.assertEqual(str(cm.exception),
                         "input 'x' for operation 'test.core.test_op.f' must be of type 'float', "
                         "but got type 'str'")

        with self.assertRaises(ValueError) as cm:
            f(x=0.4)
        self.assertEqual(str(cm.exception),
                         "input 'y' for operation 'test.core.test_op.f' required")

        with self.assertRaises(ValueError) as cm:
            f(x=0.6, y=0.1, a=2)
        self.assertEqual(str(cm.exception),
                         "input 'a' for operation 'test.core.test_op.f' must be one of [1, 4, 5]")

        with self.assertRaises(ValueError) as cm:
            f(y=3, a=5)
        self.assertEqual(str(cm.exception),
                         "output 'return' for operation 'test.core.test_op.f' must be of type 'float', "
                         "but got type 'str'")

    def test_function_invocation(self):
        def f(x, a=4):
            return a * x

        op_reg = self.registry.add_op(f)
        result = op_reg(x=2.5)
        self.assertEqual(result, 4 * 2.5)

    def test_function_invocation_with_monitor(self):
        def f(monitor: Monitor, x, a=4):
            monitor.start('f', 23)
            return_value = a * x
            monitor.done()
            return return_value

        op_reg = self.registry.add_op(f)
        monitor = MyMonitor()
        result = op_reg(x=2.5, monitor=monitor)
        self.assertEqual(result, 4 * 2.5)
        self.assertEqual(monitor.total_work, 23)
        self.assertEqual(monitor.is_done, True)

    def test_history_op(self):
        """
        Test adding operation signature to output history information.
        """
        import xarray as xr
        from cate import __version__

        # Test @op_return
        @op(version='0.9', registry=self.registry)
        @op_return(add_history=True, registry=self.registry)
        def history_op(ds: xr.Dataset, a=1, b='bilinear'):
            ret = ds.copy()
            return ret

        ds = xr.Dataset()

        op_reg = self.registry.get_op(object_to_qualified_name(history_op))
        op_meta_info = op_reg.op_meta_info

        # This is a partial stamp, as the way a dict is stringified is not
        # always the same
        stamp = '\nModified with Cate v' + __version__ + ' ' + \
                op_meta_info.qualified_name + ' v' + \
                op_meta_info.header['version'] + \
                ' \nDefault input values: ' + \
                str(op_meta_info.inputs) + '\nProvided input values: '

        ret_ds = op_reg(ds=ds, a=2, b='trilinear')
        self.assertTrue(stamp in ret_ds.attrs['history'])
        # Check that a passed value is found in the stamp
        self.assertTrue('trilinear' in ret_ds.attrs['history'])

        # Double line-break indicates that this is a subsequent stamp entry
        stamp2 = '\n\nModified with Cate v' + __version__

        ret_ds = op_reg(ds=ret_ds, a=4, b='quadrilinear')
        self.assertTrue(stamp2 in ret_ds.attrs['history'])
        # Check that a passed value is found in the stamp
        self.assertTrue('quadrilinear' in ret_ds.attrs['history'])
        # Check that a previous passed value is found in the stamp
        self.assertTrue('trilinear' in ret_ds.attrs['history'])

        # Test @op_output
        @op(version='1.9', registry=self.registry)
        @op_output('name1', add_history=True, registry=self.registry)
        @op_output('name2', add_history=False, registry=self.registry)
        @op_output('name3', registry=self.registry)
        def history_named_op(ds: xr.Dataset, a=1, b='bilinear'):
            ds1 = ds.copy()
            ds2 = ds.copy()
            ds3 = ds.copy()
            return {'name1': ds1, 'name2': ds2, 'name3': ds3}

        ds = xr.Dataset()

        op_reg = self.registry.get_op(object_to_qualified_name(history_named_op))
        op_meta_info = op_reg.op_meta_info

        # This is a partial stamp, as the way a dict is stringified is not
        # always the same
        stamp = '\nModified with Cate v' + __version__ + ' ' + \
                op_meta_info.qualified_name + ' v' + \
                op_meta_info.header['version'] + \
                ' \nDefault input values: ' + \
                str(op_meta_info.inputs) + '\nProvided input values: '

        ret = op_reg(ds=ds, a=2, b='trilinear')
        # Check that the dataset was stamped
        self.assertTrue(stamp in ret['name1'].attrs['history'])
        # Check that a passed value is found in the stamp
        self.assertTrue('trilinear' in ret['name1'].attrs['history'])
        # Check that none of the other two datasets have been stamped
        with self.assertRaises(KeyError):
            ret['name2'].attrs['history']
        with self.assertRaises(KeyError):
            ret['name3'].attrs['history']

        # Double line-break indicates that this is a subsequent stamp entry
        stamp2 = '\n\nModified with Cate v' + __version__

        ret = op_reg(ds=ret_ds, a=4, b='quadrilinear')
        self.assertTrue(stamp2 in ret['name1'].attrs['history'])
        # Check that a passed value is found in the stamp
        self.assertTrue('quadrilinear' in ret['name1'].attrs['history'])
        # Check that a previous passed value is found in the stamp
        self.assertTrue('trilinear' in ret['name1'].attrs['history'])
        # Other datasets should have the old history, while 'name1' should be
        # updated
        self.assertTrue(ret['name1'].attrs['history'] !=
                        ret['name2'].attrs['history'])
        self.assertTrue(ret['name1'].attrs['history'] !=
                        ret['name3'].attrs['history'])
        self.assertTrue(ret['name2'].attrs['history'] ==
                        ret['name3'].attrs['history'])

        # Test missing version
        @op(registry=self.registry)
        @op_return(add_history=True, registry=self.registry)
        def history_no_version(ds: xr.Dataset, a=1, b='bilinear'):
            ds1 = ds.copy()
            return ds1

        ds = xr.Dataset()

        op_reg = self.registry.get_op(object_to_qualified_name(history_no_version))
        with self.assertRaises(ValueError) as err:
            ret = op_reg(ds=ds, a=2, b='trilinear')
        self.assertTrue('Could not add history' in str(err.exception))

        # Test not implemented output type stamping
        @op(version='1.1', registry=self.registry)
        @op_return(add_history=True, registry=self.registry)
        def history_wrong_type(ds: xr.Dataset, a=1, b='bilinear'):
            return "Joke's on you"

        ds = xr.Dataset()
        op_reg = self.registry.get_op(object_to_qualified_name(history_wrong_type))
        with self.assertRaises(NotImplementedError) as err:
            ret = op_reg(ds=ds, a=2, b='abc')
        self.assertTrue('Adding history information to an' in str(err.exception))


class DefaultOpRegistryTest(TestCase):
    def test_it(self):
        self.assertIsNotNone(OP_REGISTRY)
        self.assertEqual(repr(OP_REGISTRY), 'OP_REGISTRY')


class MyMonitor(Monitor):
    def __init__(self):
        self.total_work = 0
        self.worked = 0
        self.is_done = False

    def start(self, label: str, total_work: float = None):
        self.total_work = total_work

    def progress(self, work: float = None, msg: str = None):
        self.check_for_cancellation()
        self.worked += work

    def done(self):
        self.is_done = True<|MERGE_RESOLUTION|>--- conflicted
+++ resolved
@@ -1,10 +1,5 @@
 import os.path
-<<<<<<< HEAD
-from collections import OrderedDict
-from unittest import TestCase
-=======
 import os.path
->>>>>>> d0f61559
 import sys
 from collections import OrderedDict
 from unittest import TestCase
