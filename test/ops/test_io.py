--- conflicted
+++ resolved
@@ -64,13 +64,8 @@
         self.assertEquals(len(collection), 179)
         collection.close()
 
-<<<<<<< HEAD
     @unittest.skipIf(os.environ.get('CATE_DISABLE_GEOPANDAS_TESTS', None) == '1', 'CATE_DISABLE_GEOPANDAS_TESTS = 1')
-    def test_read_vector_data_using_geopandas(self):
-=======
-    @unittest.skip(reason="geopandas is broken")
     def test_read_geo_data_frame(self):
->>>>>>> 45ac4331
         file = os.path.join('cate', 'ds', 'data', 'countries', 'countries.geojson')
 
         data_frame = read_geo_data_frame(file)
