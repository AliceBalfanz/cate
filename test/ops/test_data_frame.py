from unittest import TestCase

import geopandas as gpd
import numpy as np
import pandas as pd
import shapely.geometry
import shapely.wkt
from shapely.geometry import Point

from cate.core.types import ValidationError
from cate.ops.data_frame import data_frame_min, data_frame_max, data_frame_query, data_frame_find_closest, \
<<<<<<< HEAD
    great_circle_distance, data_frame_aggregate
from cate.util.monitor import Monitor
=======
    great_circle_distance, data_frame_subset
>>>>>>> 20abda6a


class TestDataFrameOps(TestCase):
    df = pd.DataFrame({'A': [1, 2, 3, 4, 5, 6],
                       'B': ['a', 'b', 'c', 'x', 'y', 'z'],
                       'C': [False, False, True, False, True, True],
                       'D': [0.4, 0.5, 0.3, 0.3, 0.1, 0.4]})

    gdf = gpd.GeoDataFrame({'A': [1, 2, 3, 4, 5, 6],
                            'B': ['a', 'b', 'c', 'x', 'y', 'z'],
                            'C': [False, False, True, False, True, True],
                            'D': [0.4, 0.5, 0.3, 0.3, 0.1, 0.4],
                            'geometry': gpd.GeoSeries([
                                shapely.wkt.loads('POINT(10 10)'),
                                shapely.wkt.loads('POINT(10 20)'),
                                shapely.wkt.loads('POINT(10 30)'),
                                shapely.wkt.loads('POINT(20 30)'),
                                shapely.wkt.loads('POINT(20 20)'),
                                shapely.wkt.loads('POINT(20 10)'),
                            ])})

    def test_data_frame_min(self):
        df2 = data_frame_min(TestDataFrameOps.df, 'D')
        self.assertIsInstance(df2, pd.DataFrame)
        self.assertEqual(len(df2), 1)
        self.assertEqual(list(df2.columns), ['A', 'B', 'C', 'D'])
        self.assertEqual(df2.iloc[0, 0], 5)
        self.assertEqual(df2.iloc[0, 1], 'y')
        self.assertEqual(df2.iloc[0, 2], True)
        self.assertEqual(df2.iloc[0, 3], 0.1)

    def test_data_frame_max(self):
        df2 = data_frame_max(TestDataFrameOps.df, 'D')
        self.assertIsInstance(df2, pd.DataFrame)
        self.assertEqual(len(df2), 1)
        self.assertEqual(list(df2.columns), ['A', 'B', 'C', 'D'])
        self.assertEqual(df2.iloc[0, 0], 2)
        self.assertEqual(df2.iloc[0, 1], 'b')
        self.assertEqual(df2.iloc[0, 2], False)
        self.assertEqual(df2.iloc[0, 3], 0.5)

    def test_data_frame_query(self):
        df2 = data_frame_query(TestDataFrameOps.df, "D >= 0.4 and B != 'b'")
        self.assertIsInstance(df2, pd.DataFrame)
        self.assertEqual(len(df2), 2)
        self.assertEqual(list(df2.columns), ['A', 'B', 'C', 'D'])
        self.assertEqual(df2.iloc[0, 0], 1)
        self.assertEqual(df2.iloc[0, 1], 'a')
        self.assertEqual(df2.iloc[0, 2], False)
        self.assertEqual(df2.iloc[0, 3], 0.4)
        self.assertEqual(df2.iloc[1, 0], 6)
        self.assertEqual(df2.iloc[1, 1], 'z')
        self.assertEqual(df2.iloc[1, 2], True)
        self.assertEqual(df2.iloc[1, 3], 0.4)

    def test_data_frame_query_with_geom(self):
        df2 = data_frame_query(TestDataFrameOps.gdf, "not C and @almost_equals('10,10')")
        self.assertIsInstance(df2, gpd.GeoDataFrame)
        self.assertEqual(len(df2), 1)

        df2 = data_frame_query(TestDataFrameOps.gdf, "not C and @contains('10,10')")
        self.assertIsInstance(df2, gpd.GeoDataFrame)
        self.assertEqual(len(df2), 1)

        df2 = data_frame_query(TestDataFrameOps.gdf, "not C and @crosses('10,10')")
        self.assertIsInstance(df2, gpd.GeoDataFrame)
        self.assertEqual(len(df2), 0)

        df2 = data_frame_query(TestDataFrameOps.gdf, "not C and @disjoint('10,10')")
        self.assertIsInstance(df2, gpd.GeoDataFrame)
        self.assertEqual(len(df2), 2)

        df2 = data_frame_query(TestDataFrameOps.gdf, "not C and @intersects('19, 9, 21, 31')")
        self.assertIsInstance(df2, gpd.GeoDataFrame)
        self.assertEqual(len(df2), 1)

        df2 = data_frame_query(TestDataFrameOps.gdf, "not C and @touches('10, 10, 20, 30')")
        self.assertIsInstance(df2, gpd.GeoDataFrame)
        self.assertEqual(len(df2), 3)

        df2 = data_frame_query(TestDataFrameOps.gdf, "@within('19, 9, 21, 31')")
        self.assertIsInstance(df2, gpd.GeoDataFrame)
        self.assertEqual(len(df2), 3)
        self.assertEqual(list(df2.columns), ['A', 'B', 'C', 'D', 'geometry'])
        self.assertEqual(df2.iloc[0, 0], 4)
        self.assertEqual(df2.iloc[1, 0], 5)
        self.assertEqual(df2.iloc[2, 0], 6)
        self.assertEqual(df2.iloc[0, 1], 'x')
        self.assertEqual(df2.iloc[1, 1], 'y')
        self.assertEqual(df2.iloc[2, 1], 'z')
        self.assertEqual(df2.iloc[0, 2], False)
        self.assertEqual(df2.iloc[1, 2], True)
        self.assertEqual(df2.iloc[2, 2], True)
        self.assertEqual(df2.iloc[0, 3], 0.3)
        self.assertEqual(df2.iloc[1, 3], 0.1)
        self.assertEqual(df2.iloc[2, 3], 0.4)

        df2 = data_frame_query(TestDataFrameOps.gdf, "not C and @within('19, 9, 21, 31')")
        self.assertIsInstance(df2, gpd.GeoDataFrame)
        self.assertEqual(len(df2), 1)
        self.assertEqual(list(df2.columns), ['A', 'B', 'C', 'D', 'geometry'])
        self.assertEqual(df2.iloc[0, 0], 4)
        self.assertEqual(df2.iloc[0, 1], 'x')
        self.assertEqual(df2.iloc[0, 2], False)
        self.assertEqual(df2.iloc[0, 3], 0.3)

        df2 = data_frame_query(TestDataFrameOps.gdf, "not C and geometry.within(@from_wkt('19, 9, 21, 31'))")
        self.assertIsInstance(df2, gpd.GeoDataFrame)
        self.assertEqual(len(df2), 1)
        self.assertEqual(list(df2.columns), ['A', 'B', 'C', 'D', 'geometry'])
        self.assertEqual(df2.iloc[0, 0], 4)
        self.assertEqual(df2.iloc[0, 1], 'x')
        self.assertEqual(df2.iloc[0, 2], False)
        self.assertEqual(df2.iloc[0, 3], 0.3)

    def test_data_frame_subset(self):
        df2 = data_frame_subset(TestDataFrameOps.gdf,
                                region='POLYGON((-10 0, 25 0, 25 30, -10 0))')
        self.assertIsInstance(df2, gpd.GeoDataFrame)
        self.assertEqual(len(df2), 3)
        self.assertIn('A', df2)
        self.assertIn('B', df2)
        self.assertIn('C', df2)
        self.assertIn('D', df2)
        self.assertIn('geometry', df2)

        df2 = data_frame_subset(TestDataFrameOps.gdf,
                                var_names="A,C",
                                region='POLYGON((-10 0, 25 0, 25 30, -10 0))')
        self.assertIsInstance(df2, gpd.GeoDataFrame)
        self.assertEqual(len(df2), 3)
        self.assertIn('A', df2)
        self.assertNotIn('B', df2)
        self.assertIn('C', df2)
        self.assertNotIn('D', df2)
        self.assertIn('geometry', df2)

        df2 = data_frame_subset(TestDataFrameOps.gdf,
                                var_names="A,C",
                                region='POLYGON((30 30, 40 30, 40 40, 30 30))')
        self.assertIsInstance(df2, gpd.GeoDataFrame)
        self.assertEqual(len(df2), 0)

    def test_data_frame_find_closest(self):
        df2 = data_frame_find_closest(TestDataFrameOps.gdf, 'POINT(20 30)',
                                      dist_col_name='dist')
        self.assertIsInstance(df2, gpd.GeoDataFrame)
        self.assertEqual(len(df2), 1)
        self.assertIn('A', df2)
        self.assertIn('B', df2)
        self.assertIn('C', df2)
        self.assertIn('D', df2)
        self.assertIn('geometry', df2)
        self.assertIn('dist', df2)
        self.assertEqual(1, len(df2['dist']))
        self.assertEqual(0.0, df2['dist'].iloc[0])
        self.assertEqual(shapely.wkt.loads('POINT(20 30)'), df2['geometry'].iloc[0])

        df2 = data_frame_find_closest(TestDataFrameOps.gdf, 'POINT(21 28)',
                                      max_results=3, dist_col_name='dist')
        self.assertIsInstance(df2, gpd.GeoDataFrame)
        self.assertEqual(len(df2), 3)
        self.assertIn('A', df2)
        self.assertIn('B', df2)
        self.assertIn('C', df2)
        self.assertIn('D', df2)
        self.assertIn('geometry', df2)
        self.assertIn('dist', df2)
        np.testing.assert_approx_equal(2.1828435, df2['dist'].iloc[0])
        np.testing.assert_approx_equal(8.0518568, df2['dist'].iloc[1])
        np.testing.assert_approx_equal(9.8221713, df2['dist'].iloc[2])
        self.assertEqual(shapely.wkt.loads('POINT(20 30)'), df2['geometry'].iloc[0])
        self.assertEqual(shapely.wkt.loads('POINT(20 20)'), df2['geometry'].iloc[1])
        self.assertEqual(shapely.wkt.loads('POINT(10 30)'), df2['geometry'].iloc[2])

        df2 = data_frame_find_closest(TestDataFrameOps.gdf, 'POINT(21 28)',
                                      max_dist=9.0, max_results=3, dist_col_name='dist')
        self.assertIsInstance(df2, gpd.GeoDataFrame)
        self.assertEqual(len(df2), 2)
        self.assertIn('A', df2)
        self.assertIn('B', df2)
        self.assertIn('C', df2)
        self.assertIn('D', df2)
        self.assertIn('geometry', df2)
        self.assertIn('dist', df2)
        np.testing.assert_approx_equal(2.1828435, df2['dist'].iloc[0])
        np.testing.assert_approx_equal(8.0518568, df2['dist'].iloc[1])
        self.assertEqual(shapely.wkt.loads('POINT(20 30)'), df2['geometry'].iloc[0])
        self.assertEqual(shapely.wkt.loads('POINT(20 20)'), df2['geometry'].iloc[1])

    def test_data_frame_aggregate(self):
        # Generate mock data
        data = {'name': ['A', 'B', 'C'],
                'lat': [45, 46, 47.5],
                'lon': [-120, -121.2, -122.9]}

        df = pd.DataFrame(data)
        # needs to be a copy
        gdf_empty_geo = gpd.GeoDataFrame(df).copy()
        gdf = gpd.GeoDataFrame(df, geometry=[Point(xy) for xy in zip(df['lon'], df['lat'])])

        var_names_not_agg = 'name, lat, lon'
        var_names_not_in = 'asdc, lat, lon'
        var_names_valid = ['lat', 'lon']
        aggregations = ["count", "mean", "median", "sum", "std", "min", "max"]

        # Assert that a Validation exception is thrown if the df is None
        with self.assertRaises(ValidationError):
            data_frame_aggregate(df=None)

        # Assert that a Validation exception is thrown if the var_names contain non-existing fields in the df
        with self.assertRaises(ValidationError):
            data_frame_aggregate(df=df, var_names=var_names_not_in)

        # Assert that a Validation exception is thrown if the var_names contain non-aggregatable fields
        with self.assertRaises(ValidationError):
            data_frame_aggregate(df=df, var_names=var_names_not_agg)

        # Assert that a Validation exception is thrown if the GeoDataFrame does not have a geometry
        with self.assertRaises(ValidationError):
            data_frame_aggregate(df=gdf_empty_geo, var_names=None)

        with self.assertRaises(ValidationError):
            data_frame_aggregate(df=gdf_empty_geo, var_names='lat')

        # assert that a input and output types for df are the same
        rdf = data_frame_aggregate(df=gdf, var_names=var_names_valid)
        self.assertEqual(type(rdf), type(gdf))

        # assert that the number of rows = 1
        self.assertEqual(len(rdf), 1)

        # assert that columns are return if var_names = None for a DataFrame
        rdf = data_frame_aggregate(df=df, var_names=None)
        self.assertEqual(len(rdf.columns), len(aggregations) * len(var_names_valid))

        # assert that columns are return if var_names = None for a GeoDataFrame
        rdf = data_frame_aggregate(df=gdf, var_names=None)
        self.assertEqual(len(rdf.columns), len(aggregations) * len(var_names_valid) + 1)

        # assert that geometry union is created
        rdf = data_frame_aggregate(df=gdf, var_names=var_names_valid)
        self.assertIsNotNone(rdf.geometry)


class GreatCircleDistanceTest(TestCase):
    def test_great_circle_distance(self):
        dist = great_circle_distance(Point(20, 20), Point(20, 20))
        self.assertIsNotNone(dist)
        np.testing.assert_approx_equal(0.0, dist)
        dist = great_circle_distance(Point(20, 0), Point(20, 30))
        np.testing.assert_approx_equal(30.0, dist)
        dist = great_circle_distance(Point(-20, 0), Point(20, 0))
        np.testing.assert_approx_equal(40.0, dist)
        dist = great_circle_distance(Point(-155, 0), Point(155, 0))
        np.testing.assert_approx_equal(50.0, dist)
        dist = great_circle_distance(Point(0, 0), Point(0, 90))
        np.testing.assert_approx_equal(90.0, dist)
        dist = great_circle_distance(Point(0, -90), Point(0, 90))
        np.testing.assert_approx_equal(180.0, dist)
        dist = great_circle_distance(Point(0, 180), Point(0, 0))
        np.testing.assert_approx_equal(180.0, dist)
        dist = great_circle_distance(Point(0, 0), Point(1, 1))
        np.testing.assert_approx_equal(1.4141777, dist)<|MERGE_RESOLUTION|>--- conflicted
+++ resolved
@@ -9,12 +9,9 @@
 
 from cate.core.types import ValidationError
 from cate.ops.data_frame import data_frame_min, data_frame_max, data_frame_query, data_frame_find_closest, \
-<<<<<<< HEAD
     great_circle_distance, data_frame_aggregate
 from cate.util.monitor import Monitor
-=======
     great_circle_distance, data_frame_subset
->>>>>>> 20abda6a
 
 
 class TestDataFrameOps(TestCase):
